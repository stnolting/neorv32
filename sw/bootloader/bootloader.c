// ================================================================================ //
// The NEORV32 RISC-V Processor - https://github.com/stnolting/neorv32              //
// Copyright (c) NEORV32 contributors.                                              //
// Copyright (c) 2020 - 2024 Stephan Nolting. All rights reserved.                  //
// Licensed under the BSD-3-Clause license, see LICENSE for details.                //
// SPDX-License-Identifier: BSD-3-Clause                                            //
// ================================================================================ //

/**
 * @file bootloader.c
 * @brief Default NEORV32 bootloader.
 */

#include <stdint.h>
#include <neorv32.h>


/**********************************************************************//**
 * @name Bootloader configuration (override via console to customize);
 * default values are used if not explicitly customized
 **************************************************************************/
/**@{*/

/* -------- Memory layout -------- */

/** Memory base address for the executable */
#ifndef EXE_BASE_ADDR
  #define EXE_BASE_ADDR 0x00000000UL
#endif

/* -------- UART interface -------- */

/** Set to 0 to disable UART interface */
#ifndef UART_EN
  #define UART_EN 1
#endif

/** UART BAUD rate for serial interface */
#ifndef UART_BAUD
  #define UART_BAUD 19200
#endif

/** Set to 1 to enable UART HW handshaking */
#ifndef UART_HW_HANDSHAKE_EN
  #define UART_HW_HANDSHAKE_EN 0
#endif

/* -------- Status LED -------- */

/** Set to 0 to disable bootloader status LED (heart beat) at GPIO.gpio_o(STATUS_LED_PIN) */
#ifndef STATUS_LED_EN
  #define STATUS_LED_EN 1
#endif

/** GPIO output pin for high-active bootloader status LED (heart beat) */
#ifndef STATUS_LED_PIN
  #define STATUS_LED_PIN 0
#endif

/* -------- Auto-boot configuration -------- */
/* Priority SPI > TWI */

/** Time until the auto-boot sequence starts (in seconds); 0 = disabled */
#ifndef AUTO_BOOT_TIMEOUT
  #define AUTO_BOOT_TIMEOUT 10
#endif

/* -------- SPI configuration -------- */

/** Enable SPI (default) including SPI flash boot options */
#ifndef SPI_EN
  #define SPI_EN 1
#endif

/** SPI flash chip select (low-active) at SPI.spi_csn_o(SPI_FLASH_CS) */
#ifndef SPI_FLASH_CS
  #define SPI_FLASH_CS 0
#endif

/** SPI flash address width (in numbers of bytes; 2,3,4) */
#ifndef SPI_FLASH_ADDR_BYTES
  #define SPI_FLASH_ADDR_BYTES 3 // default = 3 address bytes = 24-bit
#endif

/** SPI flash sector size in bytes */
#ifndef SPI_FLASH_SECTOR_SIZE
  #define SPI_FLASH_SECTOR_SIZE 65536 // default = 64kB
#endif

/** SPI flash clock pre-scaler; see #NEORV32_SPI_CTRL_enum */
#ifndef SPI_FLASH_CLK_PRSC
  #define SPI_FLASH_CLK_PRSC CLK_PRSC_8
#endif

/** SPI flash boot base address */
#ifndef SPI_BOOT_BASE_ADDR
  #define SPI_BOOT_BASE_ADDR 0x00400000UL
#endif

/* -------- XIP configuration -------- */

/** Enable XIP boot options */
#ifndef XIP_EN
  #define XIP_EN 1
#endif

/* -------- TWI configuration -------- */
/* assumes single byte address */

/** Enable TWI for copying to RAM */
#ifndef TWI_EN
  #define TWI_EN 0
#endif

/** TWI Clock pre-scaler */
#ifndef TWI_CLK_PRSC
  #define TWI_CLK_PRSC CLK_PRSC_64
#endif

/** TWI Clock divider */
#ifndef TWI_CLK_DIV
  #define TWI_CLK_DIV 3
#endif

/** TWI First Slave ID */
#ifndef TWI_SLAVE_ID
  #define TWI_SLAVE_ID 0x50
#endif

/** TWI Memory address width (in numbers of bytes; 1 or 2) */
#ifndef TWI_ADDR_BYTES
  #define TWI_ADDR_BYTES 1
#endif

/**@}*/


/**********************************************************************//**
  Executable stream source select (for copying into IMEM)
 **************************************************************************/
enum EXE_STREAM_SOURCE_enum {
  EXE_STREAM_UART  = 0, /**< Get executable via UART */
  EXE_STREAM_FLASH = 1, /**< Get executable via SPI flash */
  EXE_STREAM_TWI   = 2  /**< Get executable via I2c Slave */
};


/**********************************************************************//**
 * Error codes
 **************************************************************************/
enum ERROR_CODES_enum {
  ERROR_SIGNATURE = 0, /**< 0: Wrong signature in executable */
  ERROR_SIZE      = 1, /**< 1: Insufficient instruction memory capacity */
  ERROR_CHECKSUM  = 2, /**< 2: Checksum error in executable */
  ERROR_FLASH     = 3, /**< 3: SPI flash access error */
  ERROR_TWI       = 4  /**< 3: TWI access error (missing ACK) */
};


/**********************************************************************//**
 * Error messages
 **************************************************************************/
const char error_message[5][5] = {
  "EXE",
  "SIZE",
  "CHKS",
  "FLSH",
  "TWI"
};


/**********************************************************************//**
 * SPI flash commands
 **************************************************************************/
enum SPI_FLASH_CMD_enum {
  SPI_FLASH_CMD_PAGE_PROGRAM  = 0x02, /**< Program page */
  SPI_FLASH_CMD_READ          = 0x03, /**< Read data */
  SPI_FLASH_CMD_WRITE_DISABLE = 0x04, /**< Disallow write access */
  SPI_FLASH_CMD_READ_STATUS   = 0x05, /**< Get status register */
  SPI_FLASH_CMD_WRITE_ENABLE  = 0x06, /**< Allow write access */
  SPI_FLASH_CMD_WAKE          = 0xAB, /**< Wake up from sleep mode */
  SPI_FLASH_CMD_SECTOR_ERASE  = 0xD8  /**< Erase complete sector */
};


/**********************************************************************//**
 * SPI flash status register bits
 **************************************************************************/
enum SPI_FLASH_SREG_enum {
  FLASH_SREG_BUSY = 0, /**< Busy, write/erase in progress when set, read-only */
  FLASH_SREG_WEL  = 1  /**< Write access enabled when set, read-only */
};


/**********************************************************************//**
 * NEORV32 executable
 **************************************************************************/
enum NEORV32_EXECUTABLE_enum {
  EXE_OFFSET_SIGNATURE =  0, /**< Offset in bytes from start to signature (32-bit) */
  EXE_OFFSET_SIZE      =  4, /**< Offset in bytes from start to size (32-bit) */
  EXE_OFFSET_CHECKSUM  =  8, /**< Offset in bytes from start to checksum (32-bit) */
  EXE_OFFSET_DATA      = 12, /**< Offset in bytes from start to data (32-bit) */
};


/**********************************************************************//**
 * Valid executable identification signature
 **************************************************************************/
#define EXE_SIGNATURE 0x4788CAFE


/**********************************************************************//**
 * Helper macros
 **************************************************************************/
/**@{*/
/** Actual define-to-string helper */
#define xstr(a) str(a)
/** Internal helper macro */
#define str(a) #a
/** Print to UART 0 */
#if (UART_EN != 0)
  #define PRINT_TEXT(...) neorv32_uart0_puts(__VA_ARGS__)
  #define PRINT_XNUM(a) print_hex_word(a)
  #define PRINT_GETC(a) neorv32_uart0_getc()
  #define PRINT_PUTC(a) neorv32_uart0_putc(a)
#else
  #define PRINT_TEXT(...)
  #define PRINT_XNUM(a)
  #define PRINT_GETC(a) 0
  #define PRINT_PUTC(a)
#endif
/**@}*/


/**********************************************************************//**
 * This global variable keeps the size of the available executable in bytes.
 * If =0 no executable is available (yet).
 **************************************************************************/
volatile uint32_t exe_available;


/**********************************************************************//**
 * Only set during executable fetch (required for capturing STORE BUS-TIMOUT exception).
 **************************************************************************/
volatile uint32_t getting_exe;


/**********************************************************************//**
 * Function prototypes
 **************************************************************************/
void     __attribute__((interrupt("machine"))) bootloader_trap_handler(void);
void     print_help(void);
void     start_app(int boot_xip);
void     get_exe(int src);
void     save_exe(void);
uint32_t get_exe_word(int src, uint32_t addr);
void     system_error(uint8_t err_code);
void     print_hex_word(uint32_t num);

// SPI flash driver functions
void    spi_flash_wakeup(void);
int     spi_flash_check(void);
uint8_t spi_flash_read_byte(uint32_t addr);
void    spi_flash_write_byte(uint32_t addr, uint8_t wdata);
void    spi_flash_write_word(uint32_t addr, uint32_t wdata);
void    spi_flash_erase_sector(uint32_t addr);
void    spi_flash_write_enable(void);
void    spi_flash_write_disable(void);
uint8_t spi_flash_read_status(void);
void    spi_flash_write_addr(uint32_t addr);

// TWI driver functions
uint32_t twi_read_addr(uint32_t addr);


/**********************************************************************//**
 * Bootloader main.
 **************************************************************************/
int main(void) {

  exe_available = 0; // global variable for executable size; 0 means there is no exe available
  getting_exe   = 0; // we are not trying to get an executable yet

  // configure trap handler (bare-metal, no neorv32 rte available)
  neorv32_cpu_csr_write(CSR_MTVEC, (uint32_t)(&bootloader_trap_handler));

#if (SPI_EN != 0)
  // setup SPI for clock-mode 0
  if (neorv32_spi_available()) {
    neorv32_spi_setup(SPI_FLASH_CLK_PRSC, 0, 0, 0, 0);
  }
#endif

#if (XIP_EN != 0)
  // setup XIP: clock divider 0, clock mode 0
  if (neorv32_xip_available()) {
    neorv32_xip_setup(SPI_FLASH_CLK_PRSC, 0, 0, 0, SPI_FLASH_CMD_READ);
    neorv32_xip_start(SPI_FLASH_ADDR_BYTES);
  }
#endif

#if (STATUS_LED_EN != 0)
  // activate status LED, clear all others
  if (neorv32_gpio_available()) {
    neorv32_gpio_port_set(1 << STATUS_LED_PIN);
  }
#endif

#if (UART_EN != 0)
  // setup UART0
  neorv32_uart0_setup(UART_BAUD, 0);
#if (UART_HW_HANDSHAKE_EN != 0)
  neorv32_uart0_rtscts_enable();
#endif
#endif

<<<<<<< HEAD
#if (TWI_EN != 0)
  // setup TWI
  neorv32_twi_setup(TWI_CLK_PRSC, TWI_CLK_DIV, 0);
#endif

  // Configure machine system timer interrupt
  if (neorv32_mtime_available()) {
    NEORV32_MTIME->TIME_LO = 0;
    NEORV32_MTIME->TIME_HI = 0;
    NEORV32_MTIME->TIMECMP_LO = NEORV32_SYSINFO->CLK/4;
    NEORV32_MTIME->TIMECMP_HI = 0;
    neorv32_cpu_csr_write(CSR_MIE, 1 << CSR_MIE_MTIE); // activate MTIME IRQ source
=======
  // Configure CLINT timer interrupt
  if (neorv32_clint_available()) {
    NEORV32_CLINT->MTIME.uint32[0] = 0;
    NEORV32_CLINT->MTIME.uint32[0] = 0;
    NEORV32_CLINT->MTIMECMP[0].uint32[0] = NEORV32_SYSINFO->CLK/4;
    NEORV32_CLINT->MTIMECMP[0].uint32[1] = 0;
    neorv32_cpu_csr_write(CSR_MIE, 1 << CSR_MIE_MTIE); // activate timer IRQ source
>>>>>>> c0c50686
    neorv32_cpu_csr_set(CSR_MSTATUS, 1 << CSR_MSTATUS_MIE); // enable machine-mode interrupts
  }


  // ------------------------------------------------
  // Show bootloader intro and system info
  // ------------------------------------------------
  PRINT_TEXT("\n\n\n<< NEORV32 Bootloader >>\n\n"
             "BLDV: "__DATE__"\nHWV:  ");
  PRINT_XNUM(neorv32_cpu_csr_read(CSR_MIMPID));
  PRINT_TEXT("\nCLK:  ");
  PRINT_XNUM(NEORV32_SYSINFO->CLK);
  PRINT_TEXT("\nMISA: ");
  PRINT_XNUM(neorv32_cpu_csr_read(CSR_MISA));
  PRINT_TEXT("\nXISA: ");
  PRINT_XNUM(neorv32_cpu_csr_read(CSR_MXISA));
  PRINT_TEXT("\nSOC:  ");
  PRINT_XNUM(NEORV32_SYSINFO->SOC);
  PRINT_TEXT("\nIMEM: ");
  PRINT_XNUM((uint32_t)(1 << NEORV32_SYSINFO->MISC[SYSINFO_MISC_IMEM]) & 0xFFFFFFFCUL);
  PRINT_TEXT("\nDMEM: ");
  PRINT_XNUM((uint32_t)(1 << NEORV32_SYSINFO->MISC[SYSINFO_MISC_DMEM]) & 0xFFFFFFFCUL);
  PRINT_TEXT("\n");


  // ------------------------------------------------
  // Auto boot sequence
  // ------------------------------------------------
#if (SPI_EN != 0 || TWI_EN != 0)
#if (AUTO_BOOT_TIMEOUT != 0)
  if (neorv32_clint_available()) {

    PRINT_TEXT("\nAutoboot in "xstr(AUTO_BOOT_TIMEOUT)"s. Press any key to abort.\n");
    uint64_t timeout_time = neorv32_clint_time_get() + (uint64_t)(AUTO_BOOT_TIMEOUT * NEORV32_SYSINFO->CLK);

    while(1){

      if (neorv32_uart0_available()) { // wait for any key to be pressed
        if (neorv32_uart0_char_received()) {
          neorv32_uart0_char_received_get(); // discard received char
          break;
        }
      }

<<<<<<< HEAD
      if (neorv32_mtime_get_time() >= timeout_time) { // timeout? start auto boot sequence
        #if (SPI_EN != 0)
          get_exe(EXE_STREAM_FLASH); // try booting from flash
        #elif (TWI_EN != 0)
          get_exe(EXE_STREAM_TWI); // try booting from twi
        #endif
=======
      if (neorv32_clint_time_get() >= timeout_time) { // timeout? start auto boot sequence
        get_exe(EXE_STREAM_FLASH); // try booting from flash
>>>>>>> c0c50686
        PRINT_TEXT("\n");
        start_app(0);
        while(1);
      }

    }
    PRINT_TEXT("Aborted.\n\n");
  }
#else
  PRINT_TEXT("Aborted.\n\n");
#endif
#else
  PRINT_TEXT("\n\n");
#endif

  print_help();


  // ------------------------------------------------
  // Bootloader console
  // ------------------------------------------------
  while (1) {

    PRINT_TEXT("\nCMD:> ");
    char c = PRINT_GETC();
    PRINT_PUTC(c); // echo
    PRINT_TEXT("\n");

    if (c == 'r') { // restart bootloader
      asm volatile ("li t0, %[input_i]; jr t0" :  : [input_i] "i" (NEORV32_BOOTROM_BASE)); // jump to beginning of boot ROM
      __builtin_unreachable();
    }
    else if (c == 'h') { // help menu
      print_help();
    }
    else if (c == 'u') { // get executable via UART
      get_exe(EXE_STREAM_UART);
    }
#if (SPI_EN != 0)
    else if (c == 's') { // program flash from memory (IMEM)
      save_exe();
    }
    else if (c == 'l') { // copy executable from flash
      get_exe(EXE_STREAM_FLASH);
    }
#endif
#if (TWI_EN != 0)
    else if (c == 't') { // copy executable from TWI
      get_exe(EXE_STREAM_TWI);
    }
#endif
    else if (c == 'e') { // start application program from IMEM
      if (exe_available == 0) { // executable available?
        PRINT_TEXT("No executable.");
      }
      else {
        start_app(0); // run app from IMEM
      }
    }
#if (XIP_EN != 0)
    else if (c == 'x') { // boot from SPI flash via XIP
      if (neorv32_xip_available()) { // XIP module really implemented?
        start_app(1);
      }
      else {
        PRINT_TEXT("Invalid CMD");
      }
    }
#endif
    else { // unknown command
      PRINT_TEXT("Invalid CMD");
    }

  } // while(1)

  return 0; // bootloader should never return
}


/**********************************************************************//**
 * Print help menu.
 **************************************************************************/
void print_help(void) {

  PRINT_TEXT("Available CMDs:\n"
             " h: Help\n"
             " r: Restart\n"
             " u: Upload\n"
#if (SPI_EN != 0)
             " s: Store to flash\n"
             " l: Load from flash\n"
#endif
#if (TWI_EN != 0)
             " t: Load from TWI Slave\n"
#endif
#if (XIP_EN != 0)
             " x: Boot from flash (XIP)\n"
#endif
             " e: Execute");
}


/**********************************************************************//**
 * Start application program.
 *
 * @param boot_xip Set to boot via XIP.
 **************************************************************************/
void start_app(int boot_xip) {

  // deactivate global IRQs
  neorv32_cpu_csr_clr(CSR_MSTATUS, 1 << CSR_MSTATUS_MIE);

  register uint32_t app_base = (uint32_t)EXE_BASE_ADDR; // default = start at beginning of IMEM
#if (XIP_EN != 0)
  if (boot_xip) {
    app_base = (uint32_t)(XIP_MEM_BASE_ADDRESS + SPI_BOOT_BASE_ADDR); // start from XIP mapped address
  }
#endif

  PRINT_TEXT("Booting from ");
  PRINT_XNUM(app_base);
  PRINT_TEXT("...\n\n");

#if (STATUS_LED_EN != 0)
  // shut down heart beat LED
  if (neorv32_gpio_available()) {
    neorv32_gpio_port_set(0);
  }
#endif

  // wait for UART0 to finish transmitting
  while (neorv32_uart0_tx_busy());

  // start application
  asm volatile ("jalr ra, %0" : : "r" (app_base));

  __builtin_unreachable();
  while (1); // should never be reached
}


/**********************************************************************//**
 * Bootloader trap handler. Used for the CLINT timer tick and to capture any other traps.
 *
 * @note Since we have no runtime environment we have to use the interrupt attribute here.
 **************************************************************************/
void __attribute__((interrupt("machine"))) bootloader_trap_handler(void) {

  register uint32_t mcause = neorv32_cpu_csr_read(CSR_MCAUSE);

  // Machine timer interrupt
  if (mcause == TRAP_CODE_MTI) { // raw exception code for MTI
#if (STATUS_LED_EN != 0)
    if (neorv32_gpio_available()) {
      neorv32_gpio_pin_toggle(STATUS_LED_PIN); // toggle status LED
    }
#endif
    // set time for next IRQ
    if (neorv32_clint_available()) {
      neorv32_clint_mtimecmp_set(neorv32_clint_time_get() + (NEORV32_SYSINFO->CLK/4));
    }
  }

  // Bus store access error during get_exe
  else if ((mcause == TRAP_CODE_S_ACCESS) && (getting_exe)) {
    system_error(ERROR_SIZE); // -> seems like executable is too large
  }

  // Anything else (that was not expected); output exception notifier and try to resume
  else {
    register uint32_t mepc = neorv32_cpu_csr_read(CSR_MEPC);
#if (UART_EN != 0)
    if (neorv32_uart0_available()) {
      PRINT_TEXT("\nERR_EXC ");
      PRINT_XNUM(mcause);
      PRINT_PUTC(' ');
      PRINT_XNUM(mepc);
      PRINT_PUTC(' ');
      PRINT_XNUM(neorv32_cpu_csr_read(CSR_MTVAL));
      PRINT_TEXT("\n");
    }
#endif
    neorv32_cpu_csr_write(CSR_MEPC, mepc + 4); // advance to next instruction
  }
}


/**********************************************************************//**
 * Get executable stream.
 *
 * @param src Source of executable stream data. See #EXE_STREAM_SOURCE_enum.
 **************************************************************************/
void get_exe(int src) {

  getting_exe = 1; // to inform trap handler we were trying to get an executable

  // flash image base address
  uint32_t addr = 0;
  if (src == EXE_STREAM_FLASH) {
    addr = (uint32_t)SPI_BOOT_BASE_ADDR;
  }
  

  // get image from UART?
  if (src == EXE_STREAM_UART) {
    PRINT_TEXT("Awaiting neorv32_exe.bin... ");
  }
  #if (SPI_EN != 0)
  else if(src == EXE_STREAM_FLASH) {
    PRINT_TEXT("Loading from SPI flash @");
    PRINT_XNUM(addr);
    PRINT_TEXT("...\n");

    // flash checks
    if (((NEORV32_SYSINFO->SOC & (1<<SYSINFO_SOC_IO_SPI)) == 0) || // SPI module not implemented?
      (spi_flash_check() != 0)) { // check if flash ready (or available at all)
      system_error(ERROR_FLASH);
    }
  }
  #elif (TWI_EN)
  else {
    PRINT_TEXT("Loading from TWI slaves, starting with ");
    PRINT_XNUM(TWI_SLAVE_ID);
    PRINT_TEXT("...\n");
  }
  #endif

  // check if valid image
  uint32_t signature = get_exe_word(src, addr + EXE_OFFSET_SIGNATURE);
  if (signature != EXE_SIGNATURE) { // signature
    system_error(ERROR_SIGNATURE);
  }

  // image size and checksum
  uint32_t size  = get_exe_word(src, addr + EXE_OFFSET_SIZE); // size in bytes
  uint32_t check = get_exe_word(src, addr + EXE_OFFSET_CHECKSUM); // complement sum checksum

  // transfer program data
  uint32_t *pnt = (uint32_t*)EXE_BASE_ADDR;
  uint32_t checksum = 0;
  uint32_t d = 0, i = 0;
  addr = addr + EXE_OFFSET_DATA;
  while (i < (size/4)) { // in words
    d = get_exe_word(src, addr);
    checksum += d;
    pnt[i++] = d;
    addr += 4;
  }

  // error during transfer?
  if ((checksum + check) != 0) {
    system_error(ERROR_CHECKSUM);
  }
  else {
    PRINT_TEXT("OK");
    exe_available = size; // store exe size
  }

  getting_exe = 0; // to inform trap handler we are done getting an executable
}


/**********************************************************************//**
 * Store content of instruction memory to SPI flash.
 **************************************************************************/
void save_exe(void) {

#if (SPI_EN != 0)
  // size of last uploaded executable
  uint32_t size = exe_available;

  if (size == 0) {
    PRINT_TEXT("No executable available.");
    return;
  }

  uint32_t addr = (uint32_t)SPI_BOOT_BASE_ADDR;

  // info and prompt
  PRINT_TEXT("Write ");
  PRINT_XNUM(size);
  PRINT_TEXT(" bytes to SPI flash @ ");
  PRINT_XNUM(addr);
  PRINT_TEXT("? (y/n) ");

  char c = PRINT_GETC();
  PRINT_PUTC(c);
  if (c != 'y') {
    return;
  }

  // check if flash ready (or available at all)
  if (spi_flash_check() != 0) {
    system_error(ERROR_FLASH);
  }

  PRINT_TEXT("\nFlashing... ");

  // clear memory before writing
  uint32_t num_sectors = (size / (SPI_FLASH_SECTOR_SIZE)) + 1; // clear at least 1 sector
  uint32_t sector = (uint32_t)SPI_BOOT_BASE_ADDR;
  while (num_sectors--) {
    spi_flash_erase_sector(sector);
    sector += SPI_FLASH_SECTOR_SIZE;
  }

  // store data from instruction memory and update checksum
  uint32_t checksum = 0;
  uint32_t *pnt = (uint32_t*)EXE_BASE_ADDR;
  addr = addr + EXE_OFFSET_DATA;
  uint32_t i = 0;
  while (i < size) { // in chunks of 4 bytes
    uint32_t d = (uint32_t)*pnt++;
    checksum += d;
    spi_flash_write_word(addr, d);
    addr += 4;
    i += 4;
  }

  // write header
  spi_flash_write_word(SPI_BOOT_BASE_ADDR + EXE_OFFSET_SIGNATURE, EXE_SIGNATURE); // EXE signature
  spi_flash_write_word(SPI_BOOT_BASE_ADDR + EXE_OFFSET_SIZE, size); // size
  spi_flash_write_word(SPI_BOOT_BASE_ADDR + EXE_OFFSET_CHECKSUM, (~checksum)+1); // checksum (sum complement)

  PRINT_TEXT("OK");
#endif
}


/**********************************************************************//**
 * Get word from executable stream
 *
 * @param src Source of executable stream data. See #EXE_STREAM_SOURCE_enum.
 * @param addr Address when accessing SPI flash or TWI slave.
 * @return 32-bit data word from stream.
 **************************************************************************/
uint32_t get_exe_word(int src, uint32_t addr) {
  if (src == EXE_STREAM_TWI) {
    return twi_read_addr(addr);
  } else {
    union {
      uint32_t uint32;
      uint8_t  uint8[sizeof(uint32_t)];
    } data;

    uint32_t i;

    for (i=0; i<4; i++) {
      if (src == EXE_STREAM_UART) {
        data.uint8[i] = (uint8_t)PRINT_GETC();
      }
      else {
        data.uint8[i] = spi_flash_read_byte(addr + i); // little-endian byte order
      }
    }
  return data.uint32;
  }
}


/**********************************************************************//**
 * Output system error ID and halt.
 *
 * @param[in] err_code Error code. See #ERROR_CODES and #error_message.
 **************************************************************************/
void system_error(uint8_t err_code) {

  PRINT_TEXT("\a\nERR_"); // output error code with annoying bell sound
  PRINT_TEXT(error_message[err_code]);

  neorv32_cpu_csr_clr(CSR_MSTATUS, 1 << CSR_MSTATUS_MIE); // deactivate IRQs

  // permanently light up status LED
#if (STATUS_LED_EN != 0)
  if (neorv32_gpio_available()) {
    neorv32_gpio_port_set(1 << STATUS_LED_PIN);
  }
#endif

  // endless sleep mode
  while(1) {
    asm volatile("wfi");
  }
}


/**********************************************************************//**
 * Print 32-bit number as 8-digit hexadecimal value (with "0x" suffix).
 *
 * @param[in] num Number to print as hexadecimal.
 **************************************************************************/
void print_hex_word(uint32_t num) {

#if (UART_EN != 0)
  static const char hex_symbols[16] = "0123456789abcdef";

  PRINT_PUTC('0');
  PRINT_PUTC('x');

  int i;
  for (i=28; i>=0; i-=4) {
    PRINT_PUTC(hex_symbols[(num >> i) & 0xf]);
  }
#endif
}



// ##########################################################################################################
// SPI flash driver functions
// ##########################################################################################################

/**********************************************************************//**
 * Wake up flash from deep sleep state
 **************************************************************************/
void spi_flash_wakeup(void) {

#if (SPI_EN != 0)
  neorv32_spi_cs_en(SPI_FLASH_CS);
  neorv32_spi_trans(SPI_FLASH_CMD_WAKE);
  neorv32_spi_cs_dis();
#endif
}


/**********************************************************************//**
 * Check if SPI and flash are available/working by making sure the WEL
 * flag of the flash status register can be set and cleared again.
 *
 * @return 0 if success, -1 if error
 **************************************************************************/
int spi_flash_check(void) {

#if (SPI_EN != 0)
  // The flash may have been set to sleep prior to reaching this point. Make sure it's alive
  spi_flash_wakeup();

  // set WEL
  spi_flash_write_enable();
  if ((spi_flash_read_status() & (1 << FLASH_SREG_WEL)) == 0) { // fail if WEL is cleared
    return -1;
  }

  // clear WEL
  spi_flash_write_disable();
  if ((spi_flash_read_status() & (1 << FLASH_SREG_WEL)) != 0) { // fail if WEL is set
    return -1;
  }

  return 0;
#else
  return -1;
#endif
}


/**********************************************************************//**
 * Read byte from SPI flash.
 *
 * @param[in] addr Flash read address.
 * @return Read byte from SPI flash.
 **************************************************************************/
uint8_t spi_flash_read_byte(uint32_t addr) {

#if (SPI_EN != 0)
  neorv32_spi_cs_en(SPI_FLASH_CS);

  neorv32_spi_trans(SPI_FLASH_CMD_READ);
  spi_flash_write_addr(addr);
  uint8_t rdata = neorv32_spi_trans(0);

  neorv32_spi_cs_dis();

  return rdata;
#else
  return 0;
#endif
}


/**********************************************************************//**
 * Write byte to SPI flash.
 *
 * @param[in] addr SPI flash read address.
 * @param[in] wdata SPI flash read data.
 **************************************************************************/
void spi_flash_write_byte(uint32_t addr, uint8_t wdata) {

#if (SPI_EN != 0)
  spi_flash_write_enable(); // allow write-access

  neorv32_spi_cs_en(SPI_FLASH_CS);

  neorv32_spi_trans(SPI_FLASH_CMD_PAGE_PROGRAM);
  spi_flash_write_addr(addr);
  neorv32_spi_trans(wdata);

  neorv32_spi_cs_dis();

  while(1) {
    if ((spi_flash_read_status() & (1 << FLASH_SREG_BUSY)) == 0) { // write in progress flag cleared?
      break;
    }
  }
#endif
}


/**********************************************************************//**
 * Write word to SPI flash.
 *
 * @param addr SPI flash write address.
 * @param wdata SPI flash write data.
 **************************************************************************/
void spi_flash_write_word(uint32_t addr, uint32_t wdata) {

#if (SPI_EN != 0)
  union {
    uint32_t uint32;
    uint8_t  uint8[sizeof(uint32_t)];
  } data;

  data.uint32 = wdata;

  // little-endian byte order
  int i;
  for (i=0; i<4; i++) {
    spi_flash_write_byte(addr + i, data.uint8[i]);
  }
#endif
}


/**********************************************************************//**
 * Erase sector (64kB) at base address.
 *
 * @param[in] addr Base address of sector to erase.
 **************************************************************************/
void spi_flash_erase_sector(uint32_t addr) {

#if (SPI_EN != 0)
  spi_flash_write_enable(); // allow write-access

  neorv32_spi_cs_en(SPI_FLASH_CS);

  neorv32_spi_trans(SPI_FLASH_CMD_SECTOR_ERASE);
  spi_flash_write_addr(addr);

  neorv32_spi_cs_dis();

  while(1) {
    if ((spi_flash_read_status() & (1 << FLASH_SREG_BUSY)) == 0) { // write in progress flag cleared?
      break;
    }
  }
#endif
}


/**********************************************************************//**
 * Enable flash write access.
 **************************************************************************/
void spi_flash_write_enable(void) {

#if (SPI_EN != 0)
  neorv32_spi_cs_en(SPI_FLASH_CS);
  neorv32_spi_trans(SPI_FLASH_CMD_WRITE_ENABLE);
  neorv32_spi_cs_dis();
#endif
}


/**********************************************************************//**
 * Disable flash write access.
 **************************************************************************/
void spi_flash_write_disable(void) {

#if (SPI_EN != 0)
  neorv32_spi_cs_en(SPI_FLASH_CS);
  neorv32_spi_trans(SPI_FLASH_CMD_WRITE_DISABLE);
  neorv32_spi_cs_dis();
#endif
}


/**********************************************************************//**
 * Read flash status register.
 *
 * @return SPI flash status register (32-bit zero-extended).
 **************************************************************************/
uint8_t spi_flash_read_status(void) {

#if (SPI_EN != 0)
  neorv32_spi_cs_en(SPI_FLASH_CS);

  neorv32_spi_trans(SPI_FLASH_CMD_READ_STATUS);
  uint8_t res = neorv32_spi_trans(0);

  neorv32_spi_cs_dis();

  return res;
#else
  return 0;
#endif
}


/**********************************************************************//**
 * Send address word to flash (MSB-first, 16-bit, 24-bit or 32-bit address size).
 *
 * @param[in] addr Address word.
 **************************************************************************/
void spi_flash_write_addr(uint32_t addr) {

#if (SPI_EN == 0)
  return;
#endif

  union {
    uint32_t uint32;
    uint8_t  uint8[sizeof(uint32_t)];
  } address;

  address.uint32 = addr;

#if (SPI_FLASH_ADDR_BYTES == 2)
  neorv32_spi_trans(address.uint8[1]);
  neorv32_spi_trans(address.uint8[0]);
#elif (SPI_FLASH_ADDR_BYTES == 3)
  neorv32_spi_trans(address.uint8[2]);
  neorv32_spi_trans(address.uint8[1]);
  neorv32_spi_trans(address.uint8[0]);
#elif (SPI_FLASH_ADDR_BYTES == 4)
  neorv32_spi_trans(address.uint8[3]);
  neorv32_spi_trans(address.uint8[2]);
  neorv32_spi_trans(address.uint8[1]);
  neorv32_spi_trans(address.uint8[0]);
#else
  #error "Unsupported SPI_FLASH_ADDR_BYTES configuration!"
#endif
}

// ##########################################################################################################
// TWI driver functions
// ##########################################################################################################
uint32_t twi_read_addr(uint32_t addr) {

#if (TWI_EN != 0)
  int device_nack = 0;
  uint8_t transfer;

  union {
    uint32_t uint32;
    uint8_t  uint8[sizeof(uint32_t)];
  } data, address;

  address.uint32 = addr;

#if (TWI_ADDR_BYTES == 1)
  uint8_t device_id = address.uint8[TWI_ADDR_BYTES] + TWI_SLAVE_ID;
#elif (TWI_ADDR_BYTES == 2)
  uint8_t device_id = TWI_SLAVE_ID;
#else
  #error "Unsupported TWI_ADDR_BYTES configuration!"
#endif

  
  /***********************
   * Set address to read 
   ***********************/

  neorv32_twi_generate_start();

  // Send device addr
  transfer = device_id << 1;
  device_nack |= neorv32_twi_trans(&transfer, 0);

  // Send read address
#if (TWI_ADDR_BYTES == 1)
  transfer = address.uint8[0];
  device_nack |= neorv32_twi_trans(&transfer, 0);
#elif (TWI_ADDR_BYTES == 2)
  transfer = address.uint8[1];
  device_nack |= neorv32_twi_trans(&transfer, 0);
  transfer = address.uint8[0];
  device_nack |= neorv32_twi_trans(&transfer, 0);
#else
  #error "Unsupported TWI_ADDR_BYTES configuration!"
#endif

  /***********************
   * Read data 
   ***********************/

  neorv32_twi_generate_start();

  // Send device addr with read flag
  transfer = device_id << 1;
  transfer |= 0x01;
  device_nack |= neorv32_twi_trans(&transfer, 0);

  if (device_nack)
  {
    system_error(ERROR_TWI);
  }

  // Read
  for (uint8_t i = 0; i <= 2; i++)
  {
    transfer = 0xFF;
    neorv32_twi_trans(&transfer, 1); // ACK by master
    data.uint8[i] = transfer;
  }
  // Last read with NACK by master
  transfer = 0xFF;
  neorv32_twi_trans(&transfer, 0); // NACK by master
  data.uint8[3] = transfer;
  
  neorv32_twi_generate_stop();

  return data.uint32;
#else
  return 0;
#endif
}<|MERGE_RESOLUTION|>--- conflicted
+++ resolved
@@ -314,20 +314,16 @@
 #endif
 #endif
 
-<<<<<<< HEAD
 #if (TWI_EN != 0)
   // setup TWI
   neorv32_twi_setup(TWI_CLK_PRSC, TWI_CLK_DIV, 0);
 #endif
 
-  // Configure machine system timer interrupt
-  if (neorv32_mtime_available()) {
-    NEORV32_MTIME->TIME_LO = 0;
-    NEORV32_MTIME->TIME_HI = 0;
-    NEORV32_MTIME->TIMECMP_LO = NEORV32_SYSINFO->CLK/4;
-    NEORV32_MTIME->TIMECMP_HI = 0;
-    neorv32_cpu_csr_write(CSR_MIE, 1 << CSR_MIE_MTIE); // activate MTIME IRQ source
-=======
+#if (TWI_EN != 0)
+  // setup TWI
+  neorv32_twi_setup(TWI_CLK_PRSC, TWI_CLK_DIV, 0);
+#endif
+
   // Configure CLINT timer interrupt
   if (neorv32_clint_available()) {
     NEORV32_CLINT->MTIME.uint32[0] = 0;
@@ -335,7 +331,6 @@
     NEORV32_CLINT->MTIMECMP[0].uint32[0] = NEORV32_SYSINFO->CLK/4;
     NEORV32_CLINT->MTIMECMP[0].uint32[1] = 0;
     neorv32_cpu_csr_write(CSR_MIE, 1 << CSR_MIE_MTIE); // activate timer IRQ source
->>>>>>> c0c50686
     neorv32_cpu_csr_set(CSR_MSTATUS, 1 << CSR_MSTATUS_MIE); // enable machine-mode interrupts
   }
 
@@ -380,17 +375,12 @@
         }
       }
 
-<<<<<<< HEAD
-      if (neorv32_mtime_get_time() >= timeout_time) { // timeout? start auto boot sequence
+      if (neorv32_clint_time_get() >= timeout_time) { // timeout? start auto boot sequence
         #if (SPI_EN != 0)
           get_exe(EXE_STREAM_FLASH); // try booting from flash
         #elif (TWI_EN != 0)
           get_exe(EXE_STREAM_TWI); // try booting from twi
         #endif
-=======
-      if (neorv32_clint_time_get() >= timeout_time) { // timeout? start auto boot sequence
-        get_exe(EXE_STREAM_FLASH); // try booting from flash
->>>>>>> c0c50686
         PRINT_TEXT("\n");
         start_app(0);
         while(1);
