-- ================================================================================ --
-- NEORV32 SoC - Processor Top Entity                                               --
-- -------------------------------------------------------------------------------- --
-- HQ:         https://github.com/stnolting/neorv32                                 --
-- Data Sheet: https://stnolting.github.io/neorv32                                  --
-- User Guide: https://stnolting.github.io/neorv32/ug                               --
-- -------------------------------------------------------------------------------- --
-- The NEORV32 RISC-V Processor - https://github.com/stnolting/neorv32              --
-- Copyright (c) NEORV32 contributors.                                              --
-- Copyright (c) 2020 - 2025 Stephan Nolting. All rights reserved.                  --
-- Licensed under the BSD-3-Clause license, see LICENSE for details.                --
-- SPDX-License-Identifier: BSD-3-Clause                                            --
-- ================================================================================ --

library ieee;
use ieee.std_logic_1164.all;

library neorv32;
use neorv32.neorv32_package.all;

entity neorv32_top is
  generic (
    -- General --
    CLOCK_FREQUENCY       : natural                        := 0;           -- clock frequency of clk_i in Hz
    TRACE_PORT_EN         : boolean                        := false;       -- enable CPU execution trace port
    DUAL_CORE_EN          : boolean                        := false;       -- enable dual-core homogeneous SMP

    -- Boot Configuration --
    BOOT_MODE_SELECT      : natural range 0 to 2           := 0;           -- boot configuration select (default = 0 = bootloader)
    BOOT_ADDR_CUSTOM      : std_ulogic_vector(31 downto 0) := x"00000000"; -- custom CPU boot address (if boot_config = 1)

    -- On-Chip Debugger (OCD) --
    OCD_EN                : boolean                        := false;       -- implement on-chip debugger
    OCD_NUM_HW_TRIGGERS   : natural range 0 to 16          := 0;           -- number of hardware break-/watchpoints
    OCD_AUTHENTICATION    : boolean                        := false;       -- implement on-chip debugger authentication
    OCD_JEDEC_ID          : std_ulogic_vector(10 downto 0) := "00000000000"; -- JEDEC ID: continuation codes + vendor ID

    -- RISC-V CPU Extensions --
    RISCV_ISA_C           : boolean                        := false;       -- compressed extension
    RISCV_ISA_E           : boolean                        := false;       -- embedded RF extension
    RISCV_ISA_M           : boolean                        := false;       -- mul/div extension
    RISCV_ISA_U           : boolean                        := false;       -- user mode extension
    RISCV_ISA_Zaamo       : boolean                        := false;       -- atomic read-modify-write operations extension
    RISCV_ISA_Zalrsc      : boolean                        := false;       -- atomic reservation-set operations extension
<<<<<<< HEAD
    RISCV_ISA_Zcb         : boolean                        := false;       -- additional code size reduction instructions
    RISCV_ISA_Zcmp        : boolean                        := false;       -- implement additional code size reduction instructions
=======
>>>>>>> 3ce9ff80
    RISCV_ISA_Zba         : boolean                        := false;       -- shifted-add bit-manipulation extension
    RISCV_ISA_Zbb         : boolean                        := false;       -- basic bit-manipulation extension
    RISCV_ISA_Zbkb        : boolean                        := false;       -- bit-manipulation instructions for cryptography
    RISCV_ISA_Zbkc        : boolean                        := false;       -- carry-less multiplication instructions
    RISCV_ISA_Zbkx        : boolean                        := false;       -- cryptography crossbar permutation extension
    RISCV_ISA_Zbs         : boolean                        := false;       -- single-bit bit-manipulation extension
    RISCV_ISA_Zcb         : boolean                        := false;       -- additional code size reduction instructions
    RISCV_ISA_Zfinx       : boolean                        := false;       -- 32-bit floating-point extension
    RISCV_ISA_Zibi        : boolean                        := false;       -- branch with immediate
    RISCV_ISA_Zicntr      : boolean                        := false;       -- base counters
    RISCV_ISA_Zicond      : boolean                        := false;       -- integer conditional operations
    RISCV_ISA_Zihpm       : boolean                        := false;       -- hardware performance monitors
    RISCV_ISA_Zimop       : boolean                        := false;       -- may-be-operations
    RISCV_ISA_Zknd        : boolean                        := false;       -- cryptography NIST AES decryption extension
    RISCV_ISA_Zkne        : boolean                        := false;       -- cryptography NIST AES encryption extension
    RISCV_ISA_Zknh        : boolean                        := false;       -- cryptography NIST hash extension
    RISCV_ISA_Zksed       : boolean                        := false;       -- ShangMi block cipher extension
    RISCV_ISA_Zksh        : boolean                        := false;       -- ShangMi hash extension
    RISCV_ISA_Zmmul       : boolean                        := false;       -- multiply-only M sub-extension
    RISCV_ISA_Zxcfu       : boolean                        := false;       -- custom (instr.) functions unit

    -- Tuning Options --
    CPU_CONSTT_BR_EN      : boolean                        := false;       -- enable constant-time branches
    CPU_FAST_MUL_EN       : boolean                        := false;       -- use DSPs for M extension's multiplier
    CPU_FAST_SHIFT_EN     : boolean                        := false;       -- use barrel shifter for shift operations
    CPU_RF_HW_RST_EN      : boolean                        := false;       -- enable full hardware reset for register file

    -- Physical Memory Protection (PMP) --
    PMP_NUM_REGIONS       : natural range 0 to 16          := 0;           -- number of regions (0..16)
    PMP_MIN_GRANULARITY   : natural                        := 4;           -- minimal region granularity in bytes, has to be a power of 2, min 4 bytes
    PMP_TOR_MODE_EN       : boolean                        := false;       -- implement TOR mode
    PMP_NAP_MODE_EN       : boolean                        := false;       -- implement NAPOT/NA4 modes

    -- Hardware Performance Monitors (HPM) --
    HPM_NUM_CNTS          : natural range 0 to 13          := 0;           -- number of implemented HPM counters (0..13)
    HPM_CNT_WIDTH         : natural range 0 to 64          := 40;          -- total size of HPM counters (0..64)

    -- Internal Instruction memory (IMEM) --
    IMEM_EN               : boolean                        := false;       -- implement processor-internal instruction memory
    IMEM_SIZE             : natural                        := 16*1024;     -- size of processor-internal instruction memory in bytes (use a power of 2)
    IMEM_OUTREG_EN        : boolean                        := false;       -- enable IMEM output register stage (for improved mapping/timing)

    -- Internal Data memory (DMEM) --
    DMEM_EN               : boolean                        := false;       -- implement processor-internal data memory
    DMEM_SIZE             : natural                        := 8*1024;      -- size of processor-internal data memory in bytes (use a power of 2)
    DMEM_OUTREG_EN        : boolean                        := false;       -- enable DMEM output register stage (for improved mapping/timing)

    -- CPU Caches --
    ICACHE_EN             : boolean                        := false;       -- implement instruction cache (i-cache)
    ICACHE_NUM_BLOCKS     : natural range 1 to 4096        := 4;           -- i-cache: number of blocks (min 1), has to be a power of 2
    DCACHE_EN             : boolean                        := false;       -- implement data cache (d-cache)
    DCACHE_NUM_BLOCKS     : natural range 1 to 4096        := 4;           -- d-cache: number of blocks (min 1), has to be a power of 2
    CACHE_BLOCK_SIZE      : natural range 8 to 1024        := 64;          -- i-cache/d-cache: block size in bytes (min 8), has to be a power of 2
    CACHE_BURSTS_EN       : boolean                        := true;        -- i-cache/d-cache: enable issuing of burst transfer for cache update

    -- External bus interface (XBUS) --
    XBUS_EN               : boolean                        := false;       -- implement external memory bus interface
    XBUS_TIMEOUT          : natural                        := 2048;        -- cycles after a pending bus access auto-terminates (0 = disabled)
    XBUS_REGSTAGE_EN      : boolean                        := false;       -- add XBUS register stage

    -- Processor peripherals --
    IO_DISABLE_SYSINFO    : boolean                        := false;       -- disable the SYSINFO module (for advanced users only)
    IO_GPIO_NUM           : natural range 0 to 32          := 0;           -- number of GPIO input/output pairs (0..32)
    IO_CLINT_EN           : boolean                        := false;       -- implement core local interruptor (CLINT)
    IO_UART0_EN           : boolean                        := false;       -- implement primary universal asynchronous receiver/transmitter (UART0)
    IO_UART0_RX_FIFO      : natural range 1 to 2**15       := 1;           -- RX FIFO depth, has to be a power of two, min 1
    IO_UART0_TX_FIFO      : natural range 1 to 2**15       := 1;           -- TX FIFO depth, has to be a power of two, min 1
    IO_UART1_EN           : boolean                        := false;       -- implement secondary universal asynchronous receiver/transmitter (UART1)
    IO_UART1_RX_FIFO      : natural range 1 to 2**15       := 1;           -- RX FIFO depth, has to be a power of two, min 1
    IO_UART1_TX_FIFO      : natural range 1 to 2**15       := 1;           -- TX FIFO depth, has to be a power of two, min 1
    IO_SPI_EN             : boolean                        := false;       -- implement serial peripheral interface (SPI)
    IO_SPI_FIFO           : natural range 1 to 2**15       := 1;           -- RTX FIFO depth, has to be a power of two, min 1
    IO_SDI_EN             : boolean                        := false;       -- implement serial data interface (SDI)
    IO_SDI_FIFO           : natural range 1 to 2**15       := 1;           -- RTX FIFO depth, has to be zero or a power of two, min 1
    IO_TWI_EN             : boolean                        := false;       -- implement two-wire interface (TWI)
    IO_TWI_FIFO           : natural range 1 to 2**15       := 1;           -- RTX FIFO depth, has to be zero or a power of two, min 1
    IO_TWD_EN             : boolean                        := false;       -- implement two-wire device (TWD)
    IO_TWD_RX_FIFO        : natural range 1 to 2**15       := 1;           -- TX FIFO depth, has to be zero or a power of two, min 1
    IO_TWD_TX_FIFO        : natural range 1 to 2**15       := 1;           -- RX FIFO depth, has to be zero or a power of two, min 1
    IO_PWM_NUM            : natural range 0 to 32          := 0;           -- number of PWM channels to implement (0..32)
    IO_WDT_EN             : boolean                        := false;       -- implement watch dog timer (WDT)
    IO_TRNG_EN            : boolean                        := false;       -- implement true random number generator (TRNG)
    IO_TRNG_FIFO          : natural range 1 to 2**15       := 1;           -- data FIFO depth, has to be a power of two, min 1
    IO_CFS_EN             : boolean                        := false;       -- implement custom functions subsystem (CFS)
    IO_NEOLED_EN          : boolean                        := false;       -- implement NeoPixel-compatible smart LED interface (NEOLED)
    IO_NEOLED_TX_FIFO     : natural range 1 to 2**15       := 1;           -- NEOLED FIFO depth, has to be a power of two, min 1
    IO_GPTMR_NUM          : natural range 0 to 16          := 0;           -- number of GPTMR timer slices to implement (0..16)
    IO_ONEWIRE_EN         : boolean                        := false;       -- implement 1-wire interface (ONEWIRE)
    IO_ONEWIRE_FIFO       : natural range 1 to 2**15       := 1;           -- RTX FIFO depth, has to be zero or a power of two, min 1
    IO_DMA_EN             : boolean                        := false;       -- implement direct memory access controller (DMA)
    IO_DMA_DSC_FIFO       : natural range 4 to 512         := 4;           -- DMA descriptor FIFO depth, has to be a power of two, min 4
    IO_SLINK_EN           : boolean                        := false;       -- implement stream link interface (SLINK)
    IO_SLINK_RX_FIFO      : natural range 1 to 2**15       := 1;           -- RX FIFO depth, has to be a power of two, min 1
    IO_SLINK_TX_FIFO      : natural range 1 to 2**15       := 1;           -- TX FIFO depth, has to be a power of two, min 1
    IO_TRACER_EN          : boolean                        := false;       -- implement instruction tracer
    IO_TRACER_BUFFER      : natural range 1 to 2**15       := 1;           -- trace buffer depth, has to be a power of two, min 1
    IO_TRACER_SIMLOG_EN   : boolean                        := false        -- write full trace log to file (simulation-only)
  );
  port (
    -- Global control --
    clk_i          : in  std_ulogic;                                        -- global clock, rising edge
    rstn_i         : in  std_ulogic;                                        -- global reset, low-active, async
    rstn_ocd_o     : out std_ulogic;                                        -- on-chip debugger reset output, low-active, sync
    rstn_wdt_o     : out std_ulogic;                                        -- watchdog reset output, low-active, sync

    -- Execution trace (available if TRACE_PORT_EN = true) --
    trace_cpu0_o   : out trace_port_t;                                      -- CPU 0 trace port
    trace_cpu1_o   : out trace_port_t;                                      -- CPU 1 trace port

    -- JTAG on-chip debugger interface (available if OCD_EN = true) --
    jtag_tck_i     : in  std_ulogic := 'L';                                 -- serial clock
    jtag_tdi_i     : in  std_ulogic := 'L';                                 -- serial data input
    jtag_tdo_o     : out std_ulogic;                                        -- serial data output
    jtag_tms_i     : in  std_ulogic := 'L';                                 -- mode select

    -- External bus interface (available if XBUS_EN = true) --
    xbus_adr_o     : out std_ulogic_vector(31 downto 0);                    -- address
    xbus_dat_o     : out std_ulogic_vector(31 downto 0);                    -- write data
    xbus_cti_o     : out std_ulogic_vector(2 downto 0);                     -- cycle type
    xbus_tag_o     : out std_ulogic_vector(2 downto 0);                     -- access tag
    xbus_we_o      : out std_ulogic;                                        -- read/write
    xbus_sel_o     : out std_ulogic_vector(3 downto 0);                     -- byte enable
    xbus_stb_o     : out std_ulogic;                                        -- strobe
    xbus_cyc_o     : out std_ulogic;                                        -- valid cycle
    xbus_dat_i     : in  std_ulogic_vector(31 downto 0) := (others => 'L'); -- read data
    xbus_ack_i     : in  std_ulogic := 'L';                                 -- transfer acknowledge
    xbus_err_i     : in  std_ulogic := 'L';                                 -- transfer error

    -- Stream Link Interface (available if IO_SLINK_EN = true) --
    slink_rx_dat_i : in  std_ulogic_vector(31 downto 0) := (others => 'L'); -- RX input data
    slink_rx_src_i : in  std_ulogic_vector(3 downto 0)  := (others => 'L'); -- RX source routing information
    slink_rx_val_i : in  std_ulogic := 'L';                                 -- RX valid input
    slink_rx_lst_i : in  std_ulogic := 'L';                                 -- RX last element of stream
    slink_rx_rdy_o : out std_ulogic;                                        -- RX ready to receive
    slink_tx_dat_o : out std_ulogic_vector(31 downto 0);                    -- TX output data
    slink_tx_dst_o : out std_ulogic_vector(3 downto 0);                     -- TX destination routing information
    slink_tx_val_o : out std_ulogic;                                        -- TX valid output
    slink_tx_lst_o : out std_ulogic;                                        -- TX last element of stream
    slink_tx_rdy_i : in  std_ulogic := 'L';                                 -- TX ready to send

    -- GPIO (available if IO_GPIO_NUM > 0) --
    gpio_o         : out std_ulogic_vector(31 downto 0);                    -- parallel output
    gpio_i         : in  std_ulogic_vector(31 downto 0) := (others => 'L'); -- parallel input; interrupt-capable

    -- primary UART0 (available if IO_UART0_EN = true) --
    uart0_txd_o    : out std_ulogic;                                        -- UART0 send data
    uart0_rxd_i    : in  std_ulogic := 'L';                                 -- UART0 receive data
    uart0_rtsn_o   : out std_ulogic;                                        -- HW flow control: UART0.RX ready to receive ("RTR"), low-active, optional
    uart0_ctsn_i   : in  std_ulogic := 'L';                                 -- HW flow control: UART0.TX allowed to transmit, low-active, optional

    -- secondary UART1 (available if IO_UART1_EN = true) --
    uart1_txd_o    : out std_ulogic;                                        -- UART1 send data
    uart1_rxd_i    : in  std_ulogic := 'L';                                 -- UART1 receive data
    uart1_rtsn_o   : out std_ulogic;                                        -- HW flow control: UART1.RX ready to receive ("RTR"), low-active, optional
    uart1_ctsn_i   : in  std_ulogic := 'L';                                 -- HW flow control: UART1.TX allowed to transmit, low-active, optional

    -- SPI (available if IO_SPI_EN = true) --
    spi_clk_o      : out std_ulogic;                                        -- SPI serial clock
    spi_dat_o      : out std_ulogic;                                        -- controller data out, peripheral data in
    spi_dat_i      : in  std_ulogic := 'L';                                 -- controller data in, peripheral data out
    spi_csn_o      : out std_ulogic_vector(7 downto 0);                     -- chip-select, low-active

    -- SDI (available if IO_SDI_EN = true) --
    sdi_clk_i      : in  std_ulogic := 'L';                                 -- SDI serial clock
    sdi_dat_o      : out std_ulogic;                                        -- controller data out, peripheral data in
    sdi_dat_i      : in  std_ulogic := 'L';                                 -- controller data in, peripheral data out
    sdi_csn_i      : in  std_ulogic := 'H';                                 -- chip-select, low-active

    -- TWI (available if IO_TWI_EN = true) --
    twi_sda_i      : in  std_ulogic := 'H';                                 -- serial data line sense input
    twi_sda_o      : out std_ulogic;                                        -- serial data line output (pull low only)
    twi_scl_i      : in  std_ulogic := 'H';                                 -- serial clock line sense input
    twi_scl_o      : out std_ulogic;                                        -- serial clock line output (pull low only)

    -- TWD (available if IO_TWD_EN = true) --
    twd_sda_i      : in  std_ulogic := 'H';                                 -- serial data line sense input
    twd_sda_o      : out std_ulogic;                                        -- serial data line output (pull low only)
    twd_scl_i      : in  std_ulogic := 'H';                                 -- serial clock line sense input
    twd_scl_o      : out std_ulogic;                                        -- serial clock line output (pull low only)

    -- 1-Wire Interface (available if IO_ONEWIRE_EN = true) --
    onewire_i      : in  std_ulogic := 'H';                                 -- 1-wire bus sense input
    onewire_o      : out std_ulogic;                                        -- 1-wire bus output (pull low only)

    -- PWM (available if IO_PWM_NUM > 0) --
    pwm_o          : out std_ulogic_vector(31 downto 0);                    -- pwm channels

    -- Custom Functions Subsystem IO (available if IO_CFS_EN = true) --
    cfs_in_i       : in  std_ulogic_vector(255 downto 0) := (others => 'L'); -- custom CFS inputs conduit
    cfs_out_o      : out std_ulogic_vector(255 downto 0);                    -- custom CFS outputs conduit

    -- NeoPixel-compatible smart LED interface (available if IO_NEOLED_EN = true) --
    neoled_o       : out std_ulogic;                                        -- async serial data line

    -- Machine timer system time (available if IO_CLINT_EN = true) --
    mtime_time_o   : out std_ulogic_vector(63 downto 0);                    -- current system time

    -- CPU interrupts (for chip-internal usage only) --
    mtime_irq_i    : in  std_ulogic := 'L';                                 -- machine timer interrupt, available if IO_CLINT_EN = false
    msw_irq_i      : in  std_ulogic := 'L';                                 -- machine software interrupt, available if IO_CLINT_EN = false
    mext_irq_i     : in  std_ulogic := 'L'                                  -- machine external interrupt
  );
end neorv32_top;

architecture neorv32_top_rtl of neorv32_top is

  -- ----------------------------------------------------------
  -- Boot Configuration (BOOT_MODE_SELECT)
  -- ----------------------------------------------------------
  -- 0: Internal bootloader ROM
  -- 1: Custom (use BOOT_ADDR_CUSTOM)
  -- 2: Internal IMEM initialized with application image
  -- ----------------------------------------------------------
  constant bootrom_en_c    : boolean := boolean(BOOT_MODE_SELECT = 0);
  constant imem_as_rom_c   : boolean := boolean(BOOT_MODE_SELECT = 2);
  constant cpu_boot_addr_c : std_ulogic_vector(31 downto 0) :=
    cond_sel_suv_f(boolean(BOOT_MODE_SELECT = 0), base_io_bootrom_c,
    cond_sel_suv_f(boolean(BOOT_MODE_SELECT = 1), BOOT_ADDR_CUSTOM,
    cond_sel_suv_f(boolean(BOOT_MODE_SELECT = 2), mem_imem_base_c, x"00000000")));

  -- auto-configuration --
  constant num_cores_c     : natural := cond_sel_natural_f(DUAL_CORE_EN, 2, 1);
  constant io_gpio_en_c    : boolean := boolean(IO_GPIO_NUM > 0);
  constant io_pwm_en_c     : boolean := boolean(IO_PWM_NUM > 0);
  constant io_gptmr_en_c   : boolean := boolean(IO_GPTMR_NUM > 0);
  constant cpu_smpmp_en_c  : boolean := boolean(PMP_NUM_REGIONS > 0);
  constant io_sysinfo_en_c : boolean := not IO_DISABLE_SYSINFO;
  constant ocd_auth_en_c   : boolean := OCD_EN and OCD_AUTHENTICATION;
  constant cpu_sdtrig_en_c : boolean := OCD_EN and boolean(OCD_NUM_HW_TRIGGERS > 0);
  constant trace_en_c      : boolean := TRACE_PORT_EN or IO_TRACER_EN;
  constant tracer_log_en_c : boolean := IO_TRACER_SIMLOG_EN and is_simulation_c;

  -- make sure physical memory sizes are a power of two --
  constant imem_size_c : natural := cond_sel_natural_f(is_power_of_two_f(IMEM_SIZE), IMEM_SIZE, 2**index_size_f(IMEM_SIZE));
  constant dmem_size_c : natural := cond_sel_natural_f(is_power_of_two_f(DMEM_SIZE), DMEM_SIZE, 2**index_size_f(DMEM_SIZE));

  -- reset nets --
  signal rstn_wdt, rstn_sys, rstn_ext : std_ulogic;

  -- pre-scaled clocks (clock enables) --
  signal clk_gen : std_ulogic_vector(7 downto 0);

  -- debug module interface (DMI) --
  signal dmi_req : dmi_req_t;
  signal dmi_rsp : dmi_rsp_t;

  -- debug core interface (DCI) --
  signal dci_ndmrstn : std_ulogic;
  signal dci_haltreq : std_ulogic_vector(num_cores_c-1 downto 0);

  -- CPU trace interface --
  type cpu_trace_t is array (0 to num_cores_c-1) of trace_port_t;
  signal cpu_trace : cpu_trace_t;

  -- bus: CPU core complex --
  type core_complex_req_t is array (0 to num_cores_c-1) of bus_req_t;
  type core_complex_rsp_t is array (0 to num_cores_c-1) of bus_rsp_t;
  signal cpu_i_req, cpu_d_req, icache_req, dcache_req, core_req : core_complex_req_t;
  signal cpu_i_rsp, cpu_d_rsp, icache_rsp, dcache_rsp, core_rsp : core_complex_rsp_t;

  -- bus: system --
  signal sys1_req, sys2_req, dma_req, amo_req, sys3_req, imem_req, dmem_req, io_req, xbus_req : bus_req_t;
  signal sys1_rsp, sys2_rsp, dma_rsp, amo_rsp, sys3_rsp, imem_rsp, dmem_rsp, io_rsp, xbus_rsp : bus_rsp_t;
  signal xbus_terminate : std_ulogic;

  -- bus: IO devices --
  type io_devices_enum_t is (
    IODEV_BOOTROM, IODEV_OCD, IODEV_SYSINFO, IODEV_NEOLED, IODEV_GPIO, IODEV_WDT, IODEV_TRNG,
    IODEV_TWI, IODEV_SPI, IODEV_SDI, IODEV_UART1, IODEV_UART0, IODEV_CLINT, IODEV_ONEWIRE,
    IODEV_GPTMR, IODEV_PWM, IODEV_DMA, IODEV_SLINK, IODEV_CFS, IODEV_TWD, IODEV_TRACER
  );
  type iodev_req_t is array (io_devices_enum_t) of bus_req_t;
  type iodev_rsp_t is array (io_devices_enum_t) of bus_rsp_t;
  signal iodev_req : iodev_req_t;
  signal iodev_rsp : iodev_rsp_t;

  -- IRQs --
  type firq_enum_t is (
    FIRQ_TWD, FIRQ_UART0, FIRQ_UART1, FIRQ_SPI, FIRQ_SDI, FIRQ_TWI, FIRQ_CFS, FIRQ_NEOLED,
    FIRQ_GPIO, FIRQ_GPTMR, FIRQ_ONEWIRE, FIRQ_DMA, FIRQ_SLINK, FIRQ_TRNG, FIRQ_TRACER
  );
  type firq_t is array (firq_enum_t) of std_ulogic;
  signal firq      : firq_t;
  signal cpu_firq  : std_ulogic_vector(15 downto 0);
  signal mtime_irq : std_ulogic_vector(num_cores_c-1 downto 0);
  signal msw_irq   : std_ulogic_vector(num_cores_c-1 downto 0);

begin

  -- **************************************************************************************************************************
  -- Configuration Checks
  -- **************************************************************************************************************************

  config_checks:
  if true generate

    -- say hello --
    assert false report
      "[NEORV32] The NEORV32 RISC-V Processor (v" &
      print_hex_f(hw_version_c(31 downto 24)) & "." &
      print_hex_f(hw_version_c(23 downto 16)) & "." &
      print_hex_f(hw_version_c(15 downto 8))  & "." &
      print_hex_f(hw_version_c(7 downto 0))   &
      "), github.com/stnolting/neorv32" severity note;

    -- show SoC configuration --
    assert false report
      "[NEORV32] Processor Configuration: CPU " & -- cpu core is always enabled
      cond_sel_string_f(boolean(num_cores_c = 1), "(single-core) ",   "") &
      cond_sel_string_f(boolean(num_cores_c = 2), "(smp-dual-core) ", "") &
      cond_sel_string_f(IMEM_EN,         cond_sel_string_f(imem_as_rom_c, "IMEM-ROM ", "IMEM "), "") &
      cond_sel_string_f(DMEM_EN,         "DMEM ",     "") &
      cond_sel_string_f(bootrom_en_c,    "BOOTROM ",  "") &
      cond_sel_string_f(ICACHE_EN,       "I-CACHE ",  "") &
      cond_sel_string_f(DCACHE_EN,       "D-CACHE ",  "") &
      cond_sel_string_f(XBUS_EN,         "XBUS ",     "") &
      cond_sel_string_f(IO_CLINT_EN,     "CLINT ",    "") &
      cond_sel_string_f(io_gpio_en_c,    "GPIO ",     "") &
      cond_sel_string_f(IO_UART0_EN,     "UART0 ",    "") &
      cond_sel_string_f(IO_UART1_EN,     "UART1 ",    "") &
      cond_sel_string_f(IO_SPI_EN,       "SPI ",      "") &
      cond_sel_string_f(IO_SDI_EN,       "SDI ",      "") &
      cond_sel_string_f(IO_TWI_EN,       "TWI ",      "") &
      cond_sel_string_f(IO_TWD_EN,       "TWD ",      "") &
      cond_sel_string_f(io_pwm_en_c,     "PWM ",      "") &
      cond_sel_string_f(IO_WDT_EN,       "WDT ",      "") &
      cond_sel_string_f(IO_TRNG_EN,      "TRNG ",     "") &
      cond_sel_string_f(IO_CFS_EN,       "CFS ",      "") &
      cond_sel_string_f(IO_NEOLED_EN,    "NEOLED ",   "") &
      cond_sel_string_f(io_gptmr_en_c,   "GPTMR ",    "") &
      cond_sel_string_f(IO_ONEWIRE_EN,   "ONEWIRE ",  "") &
      cond_sel_string_f(IO_DMA_EN,       "DMA ",      "") &
      cond_sel_string_f(IO_SLINK_EN,     "SLINK ",    "") &
      cond_sel_string_f(io_sysinfo_en_c, "SYSINFO ",  "") &
      cond_sel_string_f(IO_TRACER_EN,    "TRACER ",   "") &
      cond_sel_string_f(OCD_EN,          "OCD ",      "") &
      cond_sel_string_f(OCD_EN,          "OCD-AUTH ", "") &
      cond_sel_string_f(OCD_EN,          "OCD-HWBP ", "") &
      ""
      severity note;

    -- IMEM size was not a power of two --
    assert not ((IMEM_SIZE /= imem_size_c) and IMEM_EN) report
      "[NEORV32] Auto-adjusting invalid IMEM size configuration." severity warning;

    -- DMEM size was not a power of two --
    assert not ((DMEM_SIZE /= dmem_size_c) and DMEM_EN) report
      "[NEORV32] Auto-adjusting invalid DMEM size configuration." severity warning;

    -- SYSINFO disabled --
    assert io_sysinfo_en_c report
      "[NEORV32] SYSINFO module disabled - NEORV32 software framework will not function properly!" severity warning;

    -- Clock speed not defined --
    assert (CLOCK_FREQUENCY > 0) report
      "[NEORV32] CLOCK_FREQUENCY must be configured according to the frequency of clk_i port!" severity warning;

    -- Boot configuration notifier --
    assert not (BOOT_MODE_SELECT = 0) report "[NEORV32] BOOT_MODE_SELECT 0 - booting via bootloader" severity note;
    assert not (BOOT_MODE_SELECT = 1) report "[NEORV32] BOOT_MODE_SELECT 1 - booting from custom address" severity note;
    assert not (BOOT_MODE_SELECT = 2) report "[NEORV32] BOOT_MODE_SELECT 2 - booting IMEM image" severity note;

    -- Boot configuration: boot from initialized IMEM requires the IMEM to be enabled --
    assert not ((BOOT_MODE_SELECT = 2) and (not IMEM_EN)) report
      "[NEORV32] BOOT_MODE_SELECT = 2 (boot IMEM image) requires the internal instruction memory (IMEM) to be enabled!" severity error;

    -- The SMP dual-core configuration requires the CLINT --
    assert not (DUAL_CORE_EN and (not IO_CLINT_EN)) report
      "[NEORV32] The SMP dual-core configuration requires the CLINT to be enabled!" severity error;

    -- XBUS interface might generate burst transfers --
    assert not (XBUS_EN and (ICACHE_EN or DCACHE_EN)) report
      "[NEORV32] XBUS will emit burst transfers for cached addresses!" severity warning;

    -- simulation notifier --
    assert not is_simulation_c report "[NEORV32] Assuming this is a simulation." severity warning;

  end generate; -- /config_checks


  -- **************************************************************************************************************************
  -- Clock and Reset Generators
  -- **************************************************************************************************************************

  soc_generators:
  if true generate

    -- Reset Sequencer --
    neorv32_sys_reset_inst: entity neorv32.neorv32_sys_reset
    port map (
      clk_i       => clk_i,
      rstn_ext_i  => rstn_i,
      rstn_wdt_i  => rstn_wdt,
      rstn_dbg_i  => dci_ndmrstn,
      rstn_ext_o  => rstn_ext,
      rstn_sys_o  => rstn_sys,
      xrstn_wdt_o => rstn_wdt_o,
      xrstn_ocd_o => rstn_ocd_o
    );

    -- Clock Divider / Pulse Generator --
    neorv32_sys_clock_inst: entity neorv32.neorv32_sys_clock
    port map (
      clk_i    => clk_i,
      rstn_i   => rstn_sys,
      enable_i => '1',
      clk_en_o => clk_gen
    );

  end generate; -- /soc_generators


  -- **************************************************************************************************************************
  -- Core Complex
  -- **************************************************************************************************************************

  -- fast interrupt requests (FIRQs) --
  cpu_firq(0)  <= firq(FIRQ_TWD); -- highest priority
  cpu_firq(1)  <= firq(FIRQ_CFS);
  cpu_firq(2)  <= firq(FIRQ_UART0);
  cpu_firq(3)  <= firq(FIRQ_UART1);
  cpu_firq(4)  <= '0'; -- reserved
  cpu_firq(5)  <= firq(FIRQ_TRACER);
  cpu_firq(6)  <= firq(FIRQ_SPI);
  cpu_firq(7)  <= firq(FIRQ_TWI);
  cpu_firq(8)  <= firq(FIRQ_GPIO);
  cpu_firq(9)  <= firq(FIRQ_NEOLED);
  cpu_firq(10) <= firq(FIRQ_DMA);
  cpu_firq(11) <= firq(FIRQ_SDI);
  cpu_firq(12) <= firq(FIRQ_GPTMR);
  cpu_firq(13) <= firq(FIRQ_ONEWIRE);
  cpu_firq(14) <= firq(FIRQ_SLINK);
  cpu_firq(15) <= firq(FIRQ_TRNG); -- lowest priority

  -- CPU core(s) + optional caches + bus switch --
  core_complex_gen:
  for i in 0 to num_cores_c-1 generate

    -- CPU Core -------------------------------------------------------------------------------
    -- -------------------------------------------------------------------------------------------
    neorv32_cpu_inst: entity neorv32.neorv32_cpu
    generic map (
      -- General --
      HART_ID             => i,
      BOOT_ADDR           => cpu_boot_addr_c,
      DEBUG_PARK_ADDR     => dm_park_entry_c,
      DEBUG_EXC_ADDR      => dm_exc_entry_c,
      -- RISC-V ISA Extensions --
      RISCV_ISA_C         => RISCV_ISA_C,
      RISCV_ISA_E         => RISCV_ISA_E,
      RISCV_ISA_M         => RISCV_ISA_M,
      RISCV_ISA_U         => RISCV_ISA_U,
      RISCV_ISA_Zaamo     => RISCV_ISA_Zaamo,
      RISCV_ISA_Zalrsc    => RISCV_ISA_Zalrsc,
<<<<<<< HEAD
      RISCV_ISA_Zcb       => RISCV_ISA_Zcb,
      RISCV_ISA_Zcmp      => RISCV_ISA_Zcmp,
=======
>>>>>>> 3ce9ff80
      RISCV_ISA_Zba       => RISCV_ISA_Zba,
      RISCV_ISA_Zbb       => RISCV_ISA_Zbb,
      RISCV_ISA_Zbkb      => RISCV_ISA_Zbkb,
      RISCV_ISA_Zbkc      => RISCV_ISA_Zbkc,
      RISCV_ISA_Zbkx      => RISCV_ISA_Zbkx,
      RISCV_ISA_Zbs       => RISCV_ISA_Zbs,
      RISCV_ISA_Zcb       => RISCV_ISA_Zcb,
      RISCV_ISA_Zfinx     => RISCV_ISA_Zfinx,
      RISCV_ISA_Zibi      => RISCV_ISA_Zibi,
      RISCV_ISA_Zicntr    => RISCV_ISA_Zicntr,
      RISCV_ISA_Zicond    => RISCV_ISA_Zicond,
      RISCV_ISA_Zihpm     => RISCV_ISA_Zihpm,
      RISCV_ISA_Zimop     => RISCV_ISA_Zimop,
      RISCV_ISA_Zknd      => RISCV_ISA_Zknd,
      RISCV_ISA_Zkne      => RISCV_ISA_Zkne,
      RISCV_ISA_Zknh      => RISCV_ISA_Zknh,
      RISCV_ISA_Zksed     => RISCV_ISA_Zksed,
      RISCV_ISA_Zksh      => RISCV_ISA_Zksh,
      RISCV_ISA_Zmmul     => RISCV_ISA_Zmmul,
      RISCV_ISA_Zxcfu     => RISCV_ISA_Zxcfu,
      RISCV_ISA_Sdext     => OCD_EN,
      RISCV_ISA_Sdtrig    => cpu_sdtrig_en_c,
      RISCV_ISA_Smpmp     => cpu_smpmp_en_c,
      -- Tuning Options --
      CPU_TRACE_EN        => trace_en_c,
      CPU_CONSTT_BR_EN    => CPU_CONSTT_BR_EN,
      CPU_FAST_MUL_EN     => CPU_FAST_MUL_EN,
      CPU_FAST_SHIFT_EN   => CPU_FAST_SHIFT_EN,
      CPU_RF_HW_RST_EN    => CPU_RF_HW_RST_EN,
      -- Physical Memory Protection (PMP) --
      PMP_NUM_REGIONS     => PMP_NUM_REGIONS,
      PMP_MIN_GRANULARITY => PMP_MIN_GRANULARITY,
      PMP_TOR_MODE_EN     => PMP_TOR_MODE_EN,
      PMP_NAP_MODE_EN     => PMP_NAP_MODE_EN,
      -- Hardware Performance Monitors (HPM) --
      HPM_NUM_CNTS        => HPM_NUM_CNTS,
      HPM_CNT_WIDTH       => HPM_CNT_WIDTH,
      -- Trigger Module (TM) --
      NUM_HW_TRIGGERS     => OCD_NUM_HW_TRIGGERS
    )
    port map (
      -- global control --
      clk_i      => clk_i,
      rstn_i     => rstn_sys,
      -- status --
      trace_o    => cpu_trace(i),
      sleep_o    => open,
      -- interrupts --
      msi_i      => msw_irq(i),
      mei_i      => mext_irq_i,
      mti_i      => mtime_irq(i),
      firq_i     => cpu_firq,
      dbi_i      => dci_haltreq(i),
      -- instruction bus interface --
      ibus_req_o => cpu_i_req(i),
      ibus_rsp_i => cpu_i_rsp(i),
      -- data bus interface --
      dbus_req_o => cpu_d_req(i),
      dbus_rsp_i => cpu_d_rsp(i)
    );


    -- CPU Instruction Cache ------------------------------------------------------------------
    -- -------------------------------------------------------------------------------------------
    neorv32_icache_enabled:
    if ICACHE_EN generate
      neorv32_icache_inst: entity neorv32.neorv32_cache
      generic map (
        NUM_BLOCKS => ICACHE_NUM_BLOCKS,
        BLOCK_SIZE => CACHE_BLOCK_SIZE,
        UC_BEGIN   => mem_uncached_begin_c(31 downto 28),
        READ_ONLY  => true,
        BURSTS_EN  => CACHE_BURSTS_EN
      )
      port map (
        clk_i      => clk_i,
        rstn_i     => rstn_sys,
        host_req_i => cpu_i_req(i),
        host_rsp_o => cpu_i_rsp(i),
        bus_req_o  => icache_req(i),
        bus_rsp_i  => icache_rsp(i)
      );
    end generate;

    neorv32_icache_disabled:
    if not ICACHE_EN generate
      icache_req(i) <= cpu_i_req(i);
      cpu_i_rsp(i)  <= icache_rsp(i);
    end generate;


    -- CPU Data Cache -------------------------------------------------------------------------
    -- -------------------------------------------------------------------------------------------
    neorv32_dcache_enabled:
    if DCACHE_EN generate
      neorv32_dcache_inst: entity neorv32.neorv32_cache
      generic map (
        NUM_BLOCKS => DCACHE_NUM_BLOCKS,
        BLOCK_SIZE => CACHE_BLOCK_SIZE,
        UC_BEGIN   => mem_uncached_begin_c(31 downto 28),
        READ_ONLY  => false,
        BURSTS_EN  => CACHE_BURSTS_EN
      )
      port map (
        clk_i      => clk_i,
        rstn_i     => rstn_sys,
        host_req_i => cpu_d_req(i),
        host_rsp_o => cpu_d_rsp(i),
        bus_req_o  => dcache_req(i),
        bus_rsp_i  => dcache_rsp(i)
      );
    end generate;

    neorv32_dcache_disabled:
    if not DCACHE_EN generate
      dcache_req(i) <= cpu_d_req(i);
      cpu_d_rsp(i)  <= dcache_rsp(i);
    end generate;


    -- Core Instruction/Data Bus Switch -------------------------------------------------------
    -- -------------------------------------------------------------------------------------------
    neorv32_core_bus_switch_inst: entity neorv32.neorv32_bus_switch
    generic map (
      ROUND_ROBIN_EN => false, -- use prioritizing arbitration
      A_READ_ONLY    => false,
      B_READ_ONLY    => true -- instruction fetch is read-only
    )
    port map (
      clk_i   => clk_i,
      rstn_i  => rstn_sys,
      a_req_i => dcache_req(i), -- data accesses are prioritized
      a_rsp_o => dcache_rsp(i),
      b_req_i => icache_req(i),
      b_rsp_o => icache_rsp(i),
      x_req_o => core_req(i),
      x_rsp_i => core_rsp(i)
    );

  end generate; -- /core_complex

  -- CPU execution trace ports --
  trace_cpu0_o <= cpu_trace(core_req'left);
  trace_cpu1_o <= cpu_trace(core_req'right) when (num_cores_c = 2) else trace_port_terminate_c;


  -- Core Complex Bus Arbiter ---------------------------------------------------------------
  -- -------------------------------------------------------------------------------------------
  core_complex_dual:
  if num_cores_c = 2 generate
    neorv32_complex_arbiter_inst: entity neorv32.neorv32_bus_switch
    generic map (
      ROUND_ROBIN_EN => true, -- fair (and lockable) scheduling
      A_READ_ONLY    => false,
      B_READ_ONLY    => false
    )
    port map (
      clk_i   => clk_i,
      rstn_i  => rstn_sys,
      a_req_i => core_req(core_req'left),
      a_rsp_o => core_rsp(core_rsp'left),
      b_req_i => core_req(core_req'right),
      b_rsp_o => core_rsp(core_rsp'right),
      x_req_o => sys1_req,
      x_rsp_i => sys1_rsp
    );
  end generate;

  core_complex_single:
  if num_cores_c = 1 generate
    sys1_req    <= core_req(0);
    core_rsp(0) <= sys1_rsp;
  end generate;


  -- **************************************************************************************************************************
  -- Direct Memory Access Controller (DMA) Complex
  -- **************************************************************************************************************************

  neorv32_dma_complex_enabled:
  if IO_DMA_EN generate

    -- DMA Controller -------------------------------------------------------------------------
    -- -------------------------------------------------------------------------------------------
    neorv32_dma_inst: entity neorv32.neorv32_dma
    generic map (
      DSC_FIFO => IO_DMA_DSC_FIFO
    )
    port map (
      clk_i     => clk_i,
      rstn_i    => rstn_sys,
      bus_req_i => iodev_req(IODEV_DMA),
      bus_rsp_o => iodev_rsp(IODEV_DMA),
      dma_req_o => dma_req,
      dma_rsp_i => dma_rsp,
      irq_o     => firq(FIRQ_DMA)
    );


    -- DMA Bus Switch -------------------------------------------------------------------------
    -- -------------------------------------------------------------------------------------------
    neorv32_dma_bus_switch_inst: entity neorv32.neorv32_bus_switch
    generic map (
      ROUND_ROBIN_EN => false, -- use prioritizing arbitration
      A_READ_ONLY    => false,
      B_READ_ONLY    => false
    )
    port map (
      clk_i   => clk_i,
      rstn_i  => rstn_sys,
      a_req_i => sys1_req, -- CPU accesses are prioritized
      a_rsp_o => sys1_rsp,
      b_req_i => dma_req,
      b_rsp_o => dma_rsp,
      x_req_o => sys2_req,
      x_rsp_i => sys2_rsp
    );

  end generate; -- /neorv32_dma_complex_enabled

  neorv32_dma_complex_disabled:
  if not IO_DMA_EN generate
    iodev_rsp(IODEV_DMA) <= rsp_terminate_c;
    sys2_req             <= sys1_req;
    sys1_rsp             <= sys2_rsp;
    firq(FIRQ_DMA)       <= '0';
    dma_req              <= req_terminate_c;
    dma_rsp              <= rsp_terminate_c;
  end generate;


  -- **************************************************************************************************************************
  -- Atomic Memory Operations
  -- **************************************************************************************************************************

  atomics:
  if true generate

    -- Read-Modify-Write Controller -----------------------------------------------------------
    -- -------------------------------------------------------------------------------------------
    neorv32_bus_amo_rmw_enabled:
    if RISCV_ISA_Zaamo generate
      neorv32_bus_amo_rmw_inst: entity neorv32.neorv32_bus_amo_rmw
      port map (
        clk_i      => clk_i,
        rstn_i     => rstn_sys,
        core_req_i => sys2_req,
        core_rsp_o => sys2_rsp,
        sys_req_o  => amo_req,
        sys_rsp_i  => amo_rsp
      );
    end generate;

    neorv32_bus_amo_rmw_disabled:
    if not RISCV_ISA_Zaamo generate
      amo_req  <= sys2_req;
      sys2_rsp <= amo_rsp;
    end generate;


    -- Reservation-Set Controller -------------------------------------------------------------
    -- -------------------------------------------------------------------------------------------
    neorv32_bus_amo_rvs_enabled:
    if RISCV_ISA_Zalrsc generate
      neorv32_bus_amo_rvs_inst: entity neorv32.neorv32_bus_amo_rvs
      port map (
        clk_i      => clk_i,
        rstn_i     => rstn_sys,
        core_req_i => amo_req,
        core_rsp_o => amo_rsp,
        sys_req_o  => sys3_req,
        sys_rsp_i  => sys3_rsp
      );
    end generate;

    neorv32_bus_amo_rvs_disabled:
    if not RISCV_ISA_Zalrsc generate
      sys3_req <= amo_req;
      amo_rsp  <= sys3_rsp;
    end generate;

  end generate; -- /atomics


  -- **************************************************************************************************************************
  -- Address Region Gateway
  -- **************************************************************************************************************************

  neorv32_bus_gateway_inst: entity neorv32.neorv32_bus_gateway
  generic map (
    TMO_INT => int_bus_tmo_c,
    TMO_EXT => XBUS_TIMEOUT,
    -- port A: internal IMEM --
    A_EN    => IMEM_EN,
    A_BASE  => mem_imem_base_c,
    A_SIZE  => imem_size_c,
    -- port B: internal DMEM --
    B_EN    => DMEM_EN,
    B_BASE  => mem_dmem_base_c,
    B_SIZE  => dmem_size_c,
    -- port C: IO --
    C_EN    => true,
    C_BASE  => mem_io_base_c,
    C_SIZE  => mem_io_size_c,
    -- port X (the void): XBUS --
    X_EN    => XBUS_EN
  )
  port map (
    -- global control --
    clk_i   => clk_i,
    rstn_i  => rstn_sys,
    term_o  => xbus_terminate,
    -- host port --
    req_i   => sys3_req,
    rsp_o   => sys3_rsp,
    -- section ports --
    a_req_o => imem_req,
    a_rsp_i => imem_rsp,
    b_req_o => dmem_req,
    b_rsp_i => dmem_rsp,
    c_req_o => io_req,
    c_rsp_i => io_rsp,
    x_req_o => xbus_req,
    x_rsp_i => xbus_rsp
  );


  -- **************************************************************************************************************************
  -- Memory System
  -- **************************************************************************************************************************

  memory_system:
  if true generate

    -- Processor-Internal Instruction Memory (IMEM) -------------------------------------------
    -- -------------------------------------------------------------------------------------------
    neorv32_imem_enabled:
    if IMEM_EN generate
      neorv32_imem_inst: entity neorv32.neorv32_imem
      generic map (
        MEM_SIZE  => imem_size_c,
        MEM_INIT  => imem_as_rom_c,
        OUTREG_EN => IMEM_OUTREG_EN
      )
      port map (
        clk_i     => clk_i,
        rstn_i    => rstn_sys,
        bus_req_i => imem_req,
        bus_rsp_o => imem_rsp
      );
    end generate;

    neorv32_imem_disabled:
    if not IMEM_EN generate
      imem_rsp <= rsp_terminate_c;
    end generate;


    -- Processor-Internal Data Memory (DMEM) --------------------------------------------------
    -- -------------------------------------------------------------------------------------------
    neorv32_dmem_enabled:
    if DMEM_EN generate
      neorv32_dmem_inst: entity neorv32.neorv32_dmem
      generic map (
        MEM_SIZE  => dmem_size_c,
        OUTREG_EN => DMEM_OUTREG_EN
      )
      port map (
        clk_i     => clk_i,
        rstn_i    => rstn_sys,
        bus_req_i => dmem_req,
        bus_rsp_o => dmem_rsp
      );
    end generate;

    neorv32_dmem_disabled:
    if not DMEM_EN generate
      dmem_rsp <= rsp_terminate_c;
    end generate;


    -- External Bus Interface (XBUS) ----------------------------------------------------------
    -- -------------------------------------------------------------------------------------------
    neorv32_xbus_enabled:
    if XBUS_EN generate
      neorv32_xbus_inst: entity neorv32.neorv32_xbus
      generic map (
        REGSTAGE_EN => XBUS_REGSTAGE_EN
      )
      port map (
        clk_i      => clk_i,
        rstn_i     => rstn_sys,
        bus_term_i => xbus_terminate,
        bus_req_i  => xbus_req,
        bus_rsp_o  => xbus_rsp,
        xbus_adr_o => xbus_adr_o,
        xbus_dat_i => xbus_dat_i,
        xbus_dat_o => xbus_dat_o,
        xbus_cti_o => xbus_cti_o,
        xbus_tag_o => xbus_tag_o,
        xbus_we_o  => xbus_we_o,
        xbus_sel_o => xbus_sel_o,
        xbus_stb_o => xbus_stb_o,
        xbus_cyc_o => xbus_cyc_o,
        xbus_ack_i => xbus_ack_i,
        xbus_err_i => xbus_err_i
      );
    end generate;

    neorv32_xbus_disabled:
    if not XBUS_EN generate
      xbus_rsp   <= rsp_terminate_c;
      xbus_adr_o <= (others => '0');
      xbus_dat_o <= (others => '0');
      xbus_cti_o <= (others => '0');
      xbus_tag_o <= (others => '0');
      xbus_we_o  <= '0';
      xbus_sel_o <= (others => '0');
      xbus_stb_o <= '0';
      xbus_cyc_o <= '0';
    end generate;

  end generate; -- /memory_system


  -- **************************************************************************************************************************
  -- IO/Peripheral Modules
  -- **************************************************************************************************************************

  io_system:
  if true generate

    -- IO Switch ------------------------------------------------------------------------------
    -- -------------------------------------------------------------------------------------------
    neorv32_bus_io_switch_inst: entity neorv32.neorv32_bus_io_switch
    generic map (
      DEV_SIZE  => iodev_size_c,
      DEV_00_EN => bootrom_en_c,    DEV_00_BASE => base_io_bootrom_c,
      DEV_01_EN => false,           DEV_01_BASE => (others => '0'), -- reserved
      DEV_02_EN => false,           DEV_02_BASE => (others => '0'), -- reserved
      DEV_03_EN => false,           DEV_03_BASE => (others => '0'), -- reserved
      DEV_04_EN => false,           DEV_04_BASE => (others => '0'), -- reserved
      DEV_05_EN => false,           DEV_05_BASE => (others => '0'), -- reserved
      DEV_06_EN => false,           DEV_06_BASE => (others => '0'), -- reserved
      DEV_07_EN => false,           DEV_07_BASE => (others => '0'), -- reserved
      DEV_08_EN => false,           DEV_08_BASE => (others => '0'), -- reserved
      DEV_09_EN => false,           DEV_09_BASE => (others => '0'), -- reserved
      DEV_10_EN => IO_TWD_EN,       DEV_10_BASE => base_io_twd_c,
      DEV_11_EN => IO_CFS_EN,       DEV_11_BASE => base_io_cfs_c,
      DEV_12_EN => IO_SLINK_EN,     DEV_12_BASE => base_io_slink_c,
      DEV_13_EN => IO_DMA_EN,       DEV_13_BASE => base_io_dma_c,
      DEV_14_EN => false,           DEV_14_BASE => (others => '0'), -- reserved
      DEV_15_EN => false,           DEV_15_BASE => (others => '0'), -- reserved
      DEV_16_EN => io_pwm_en_c,     DEV_16_BASE => base_io_pwm_c,
      DEV_17_EN => io_gptmr_en_c,   DEV_17_BASE => base_io_gptmr_c,
      DEV_18_EN => IO_ONEWIRE_EN,   DEV_18_BASE => base_io_onewire_c,
      DEV_19_EN => IO_TRACER_EN,    DEV_19_BASE => base_io_tracer_c,
      DEV_20_EN => IO_CLINT_EN,     DEV_20_BASE => base_io_clint_c,
      DEV_21_EN => IO_UART0_EN,     DEV_21_BASE => base_io_uart0_c,
      DEV_22_EN => IO_UART1_EN,     DEV_22_BASE => base_io_uart1_c,
      DEV_23_EN => IO_SDI_EN,       DEV_23_BASE => base_io_sdi_c,
      DEV_24_EN => IO_SPI_EN,       DEV_24_BASE => base_io_spi_c,
      DEV_25_EN => IO_TWI_EN,       DEV_25_BASE => base_io_twi_c,
      DEV_26_EN => IO_TRNG_EN,      DEV_26_BASE => base_io_trng_c,
      DEV_27_EN => IO_WDT_EN,       DEV_27_BASE => base_io_wdt_c,
      DEV_28_EN => io_gpio_en_c,    DEV_28_BASE => base_io_gpio_c,
      DEV_29_EN => IO_NEOLED_EN,    DEV_29_BASE => base_io_neoled_c,
      DEV_30_EN => io_sysinfo_en_c, DEV_30_BASE => base_io_sysinfo_c,
      DEV_31_EN => OCD_EN,          DEV_31_BASE => base_io_ocd_c
    )
    port map (
      clk_i        => clk_i,
      rstn_i       => rstn_sys,
      main_req_i   => io_req,
      main_rsp_o   => io_rsp,
      dev_00_req_o => iodev_req(IODEV_BOOTROM), dev_00_rsp_i => iodev_rsp(IODEV_BOOTROM),
      dev_01_req_o => open,                     dev_01_rsp_i => rsp_terminate_c, -- reserved
      dev_02_req_o => open,                     dev_02_rsp_i => rsp_terminate_c, -- reserved
      dev_03_req_o => open,                     dev_03_rsp_i => rsp_terminate_c, -- reserved
      dev_04_req_o => open,                     dev_04_rsp_i => rsp_terminate_c, -- reserved
      dev_05_req_o => open,                     dev_05_rsp_i => rsp_terminate_c, -- reserved
      dev_06_req_o => open,                     dev_06_rsp_i => rsp_terminate_c, -- reserved
      dev_07_req_o => open,                     dev_07_rsp_i => rsp_terminate_c, -- reserved
      dev_08_req_o => open,                     dev_08_rsp_i => rsp_terminate_c, -- reserved
      dev_09_req_o => open,                     dev_09_rsp_i => rsp_terminate_c, -- reserved
      dev_10_req_o => iodev_req(IODEV_TWD),     dev_10_rsp_i => iodev_rsp(IODEV_TWD),
      dev_11_req_o => iodev_req(IODEV_CFS),     dev_11_rsp_i => iodev_rsp(IODEV_CFS),
      dev_12_req_o => iodev_req(IODEV_SLINK),   dev_12_rsp_i => iodev_rsp(IODEV_SLINK),
      dev_13_req_o => iodev_req(IODEV_DMA),     dev_13_rsp_i => iodev_rsp(IODEV_DMA),
      dev_14_req_o => open,                     dev_14_rsp_i => rsp_terminate_c, -- reserved
      dev_15_req_o => open,                     dev_15_rsp_i => rsp_terminate_c, -- reserved
      dev_16_req_o => iodev_req(IODEV_PWM),     dev_16_rsp_i => iodev_rsp(IODEV_PWM),
      dev_17_req_o => iodev_req(IODEV_GPTMR),   dev_17_rsp_i => iodev_rsp(IODEV_GPTMR),
      dev_18_req_o => iodev_req(IODEV_ONEWIRE), dev_18_rsp_i => iodev_rsp(IODEV_ONEWIRE),
      dev_19_req_o => iodev_req(IODEV_TRACER),  dev_19_rsp_i => iodev_rsp(IODEV_TRACER),
      dev_20_req_o => iodev_req(IODEV_CLINT),   dev_20_rsp_i => iodev_rsp(IODEV_CLINT),
      dev_21_req_o => iodev_req(IODEV_UART0),   dev_21_rsp_i => iodev_rsp(IODEV_UART0),
      dev_22_req_o => iodev_req(IODEV_UART1),   dev_22_rsp_i => iodev_rsp(IODEV_UART1),
      dev_23_req_o => iodev_req(IODEV_SDI),     dev_23_rsp_i => iodev_rsp(IODEV_SDI),
      dev_24_req_o => iodev_req(IODEV_SPI),     dev_24_rsp_i => iodev_rsp(IODEV_SPI),
      dev_25_req_o => iodev_req(IODEV_TWI),     dev_25_rsp_i => iodev_rsp(IODEV_TWI),
      dev_26_req_o => iodev_req(IODEV_TRNG),    dev_26_rsp_i => iodev_rsp(IODEV_TRNG),
      dev_27_req_o => iodev_req(IODEV_WDT),     dev_27_rsp_i => iodev_rsp(IODEV_WDT),
      dev_28_req_o => iodev_req(IODEV_GPIO),    dev_28_rsp_i => iodev_rsp(IODEV_GPIO),
      dev_29_req_o => iodev_req(IODEV_NEOLED),  dev_29_rsp_i => iodev_rsp(IODEV_NEOLED),
      dev_30_req_o => iodev_req(IODEV_SYSINFO), dev_30_rsp_i => iodev_rsp(IODEV_SYSINFO),
      dev_31_req_o => iodev_req(IODEV_OCD),     dev_31_rsp_i => iodev_rsp(IODEV_OCD)
    );


    -- Processor-Internal Bootloader ROM (BOOTROM) --------------------------------------------
    -- -------------------------------------------------------------------------------------------
    neorv32_boot_rom_enabled:
    if bootrom_en_c generate
      neorv32_boot_rom_inst: entity neorv32.neorv32_boot_rom
      port map (
        clk_i     => clk_i,
        rstn_i    => rstn_sys,
        bus_req_i => iodev_req(IODEV_BOOTROM),
        bus_rsp_o => iodev_rsp(IODEV_BOOTROM)
      );
    end generate;

    neorv32_boot_rom_disabled:
    if not bootrom_en_c generate
      iodev_rsp(IODEV_BOOTROM) <= rsp_terminate_c;
    end generate;


    -- Custom Functions Subsystem (CFS) -------------------------------------------------------
    -- -------------------------------------------------------------------------------------------
    neorv32_cfs_enabled:
    if IO_CFS_EN generate
      neorv32_cfs_inst: entity neorv32.neorv32_cfs
      port map (
        clk_i       => clk_i,
        rstn_i      => rstn_sys,
        bus_req_i   => iodev_req(IODEV_CFS),
        bus_rsp_o   => iodev_rsp(IODEV_CFS),
        irq_o       => firq(FIRQ_CFS),
        cfs_in_i    => cfs_in_i,
        cfs_out_o   => cfs_out_o
      );
    end generate;

    neorv32_cfs_disabled:
    if not IO_CFS_EN generate
      iodev_rsp(IODEV_CFS) <= rsp_terminate_c;
      firq(FIRQ_CFS)       <= '0';
      cfs_out_o            <= (others => '0');
    end generate;


    -- Serial Data Interface (SDI) ------------------------------------------------------------
    -- -------------------------------------------------------------------------------------------
    neorv32_sdi_enabled:
    if IO_SDI_EN generate
      neorv32_sdi_inst: entity neorv32.neorv32_sdi
      generic map (
        RTX_FIFO => IO_SDI_FIFO
      )
      port map (
        clk_i     => clk_i,
        rstn_i    => rstn_sys,
        bus_req_i => iodev_req(IODEV_SDI),
        bus_rsp_o => iodev_rsp(IODEV_SDI),
        sdi_csn_i => sdi_csn_i,
        sdi_clk_i => sdi_clk_i,
        sdi_dat_i => sdi_dat_i,
        sdi_dat_o => sdi_dat_o,
        irq_o     => firq(FIRQ_SDI)
      );
    end generate;

    neorv32_sdi_disabled:
    if not IO_SDI_EN generate
      iodev_rsp(IODEV_SDI) <= rsp_terminate_c;
      sdi_dat_o            <= '0';
      firq(FIRQ_SDI)       <= '0';
    end generate;


    -- General Purpose Input/Output Port (GPIO) -----------------------------------------------
    -- -------------------------------------------------------------------------------------------
    neorv32_gpio_enabled:
    if io_gpio_en_c generate
      neorv32_gpio_inst: entity neorv32.neorv32_gpio
      generic map (
        GPIO_NUM => IO_GPIO_NUM
      )
      port map (
        clk_i     => clk_i,
        rstn_i    => rstn_sys,
        bus_req_i => iodev_req(IODEV_GPIO),
        bus_rsp_o => iodev_rsp(IODEV_GPIO),
        gpio_o    => gpio_o,
        gpio_i    => gpio_i,
        irq_o     => firq(FIRQ_GPIO)
      );
    end generate;

    neorv32_gpio_disabled:
    if not io_gpio_en_c generate
      iodev_rsp(IODEV_GPIO) <= rsp_terminate_c;
      gpio_o                <= (others => '0');
      firq(FIRQ_GPIO)       <= '0';
    end generate;


    -- Watch Dog Timer (WDT) ------------------------------------------------------------------
    -- -------------------------------------------------------------------------------------------
    neorv32_wdt_enabled:
    if IO_WDT_EN generate
      neorv32_wdt_inst: entity neorv32.neorv32_wdt
      port map (
        clk_i      => clk_i,
        rstn_ext_i => rstn_ext,
        rstn_dbg_i => dci_ndmrstn,
        rstn_sys_i => rstn_sys,
        bus_req_i  => iodev_req(IODEV_WDT),
        bus_rsp_o  => iodev_rsp(IODEV_WDT),
        clkgen_i   => clk_gen,
        rstn_o     => rstn_wdt
      );
    end generate;

    neorv32_wdt_disabled:
    if not IO_WDT_EN generate
      iodev_rsp(IODEV_WDT) <= rsp_terminate_c;
      rstn_wdt             <= '1';
    end generate;


    -- Core Local Interruptor (CLINT) ---------------------------------------------------------
    -- -------------------------------------------------------------------------------------------
    neorv32_clint_enabled:
    if IO_CLINT_EN generate
      neorv32_clint_inst: entity neorv32.neorv32_clint
      generic map (
        NUM_HARTS => num_cores_c
      )
      port map (
        clk_i     => clk_i,
        rstn_i    => rstn_sys,
        bus_req_i => iodev_req(IODEV_CLINT),
        bus_rsp_o => iodev_rsp(IODEV_CLINT),
        time_o    => mtime_time_o,
        mti_o     => mtime_irq,
        msi_o     => msw_irq
      );
    end generate;

    neorv32_clint_disabled:
    if not IO_CLINT_EN generate
      iodev_rsp(IODEV_CLINT) <= rsp_terminate_c;
      mtime_time_o           <= (others => '0');
      mtime_irq              <= (others => mtime_irq_i);
      msw_irq                <= (others => msw_irq_i);
    end generate;


    -- Primary Universal Asynchronous Receiver/Transmitter (UART0) ----------------------------
    -- -------------------------------------------------------------------------------------------
    neorv32_uart0_enabled:
    if IO_UART0_EN generate
      neorv32_uart0_inst: entity neorv32.neorv32_uart
      generic map (
        SIM_MODE_EN  => is_simulation_c,
        SIM_LOG_FILE => "neorv32.uart0.log",
        UART_RX_FIFO => IO_UART0_RX_FIFO,
        UART_TX_FIFO => IO_UART0_TX_FIFO
      )
      port map (
        clk_i       => clk_i,
        rstn_i      => rstn_sys,
        bus_req_i   => iodev_req(IODEV_UART0),
        bus_rsp_o   => iodev_rsp(IODEV_UART0),
        clkgen_i    => clk_gen,
        uart_txd_o  => uart0_txd_o,
        uart_rxd_i  => uart0_rxd_i,
        uart_rtsn_o => uart0_rtsn_o,
        uart_ctsn_i => uart0_ctsn_i,
        irq_o       => firq(FIRQ_UART0)
      );
    end generate;

    neorv32_uart0_disabled:
    if not IO_UART0_EN generate
      iodev_rsp(IODEV_UART0) <= rsp_terminate_c;
      uart0_txd_o            <= '0';
      uart0_rtsn_o           <= '1';
      firq(FIRQ_UART0)       <= '0';
    end generate;


    -- Secondary Universal Asynchronous Receiver/Transmitter (UART1) --------------------------
    -- -------------------------------------------------------------------------------------------
    neorv32_uart1_enabled:
    if IO_UART1_EN generate
      neorv32_uart1_inst: entity neorv32.neorv32_uart
      generic map (
        SIM_MODE_EN  => is_simulation_c,
        SIM_LOG_FILE => "neorv32.uart1.log",
        UART_RX_FIFO => IO_UART1_RX_FIFO,
        UART_TX_FIFO => IO_UART1_TX_FIFO
      )
      port map (
        clk_i       => clk_i,
        rstn_i      => rstn_sys,
        bus_req_i   => iodev_req(IODEV_UART1),
        bus_rsp_o   => iodev_rsp(IODEV_UART1),
        clkgen_i    => clk_gen,
        uart_txd_o  => uart1_txd_o,
        uart_rxd_i  => uart1_rxd_i,
        uart_rtsn_o => uart1_rtsn_o,
        uart_ctsn_i => uart1_ctsn_i,
        irq_o       => firq(FIRQ_UART1)
      );
    end generate;

    neorv32_uart1_disabled:
    if not IO_UART1_EN generate
      iodev_rsp(IODEV_UART1) <= rsp_terminate_c;
      uart1_txd_o            <= '0';
      uart1_rtsn_o           <= '1';
      firq(FIRQ_UART1)       <= '0';
    end generate;


    -- Serial Peripheral Interface (SPI) ------------------------------------------------------
    -- -------------------------------------------------------------------------------------------
    neorv32_spi_enabled:
    if IO_SPI_EN generate
      neorv32_spi_inst: entity neorv32.neorv32_spi
      generic map (
        IO_SPI_FIFO => IO_SPI_FIFO
      )
      port map (
        clk_i     => clk_i,
        rstn_i    => rstn_sys,
        bus_req_i => iodev_req(IODEV_SPI),
        bus_rsp_o => iodev_rsp(IODEV_SPI),
        clkgen_i  => clk_gen,
        spi_clk_o => spi_clk_o,
        spi_dat_o => spi_dat_o,
        spi_dat_i => spi_dat_i,
        spi_csn_o => spi_csn_o,
        irq_o     => firq(FIRQ_SPI)
      );
    end generate;

    neorv32_spi_disabled:
    if not IO_SPI_EN generate
      iodev_rsp(IODEV_SPI) <= rsp_terminate_c;
      spi_clk_o            <= '0';
      spi_dat_o            <= '0';
      spi_csn_o            <= (others => '1');
      firq(FIRQ_SPI)       <= '0';
    end generate;


    -- Two-Wire Interface (TWI) ---------------------------------------------------------------
    -- -------------------------------------------------------------------------------------------
    neorv32_twi_enabled:
    if IO_TWI_EN generate
      neorv32_twi_inst: entity neorv32.neorv32_twi
      generic map (
        IO_TWI_FIFO => IO_TWI_FIFO
      )
      port map (
        clk_i     => clk_i,
        rstn_i    => rstn_sys,
        bus_req_i => iodev_req(IODEV_TWI),
        bus_rsp_o => iodev_rsp(IODEV_TWI),
        clkgen_i  => clk_gen,
        twi_sda_i => twi_sda_i,
        twi_sda_o => twi_sda_o,
        twi_scl_i => twi_scl_i,
        twi_scl_o => twi_scl_o,
        irq_o     => firq(FIRQ_TWI)
      );
    end generate;

    neorv32_twi_disabled:
    if not IO_TWI_EN generate
      iodev_rsp(IODEV_TWI) <= rsp_terminate_c;
      twi_sda_o            <= '1';
      twi_scl_o            <= '1';
      firq(FIRQ_TWI)       <= '0';
    end generate;


    -- Two-Wire Device (TWD) ------------------------------------------------------------------
    -- -------------------------------------------------------------------------------------------
    neorv32_twd_enabled:
    if IO_TWD_EN generate
      neorv32_twd_inst: entity neorv32.neorv32_twd
      generic map (
        TWD_RX_FIFO => IO_TWD_RX_FIFO,
        TWD_TX_FIFO => IO_TWD_TX_FIFO
      )
      port map (
        clk_i     => clk_i,
        rstn_i    => rstn_sys,
        bus_req_i => iodev_req(IODEV_TWD),
        bus_rsp_o => iodev_rsp(IODEV_TWD),
        clkgen_i  => clk_gen,
        twd_sda_i => twd_sda_i,
        twd_sda_o => twd_sda_o,
        twd_scl_i => twd_scl_i,
        twd_scl_o => twd_scl_o,
        irq_o     => firq(FIRQ_TWD)
      );
    end generate;

    neorv32_twd_disabled:
    if not IO_TWD_EN generate
      iodev_rsp(IODEV_TWD) <= rsp_terminate_c;
      twd_sda_o            <= '1';
      twd_scl_o            <= '1';
      firq(FIRQ_TWD)       <= '0';
    end generate;


    -- Pulse-Width Modulation Controller (PWM) ------------------------------------------------
    -- -------------------------------------------------------------------------------------------
    neorv32_pwm_enabled:
    if io_pwm_en_c generate
      neorv32_pwm_inst: entity neorv32.neorv32_pwm
      generic map (
        NUM_CHANNELS => IO_PWM_NUM
      )
      port map (
        clk_i     => clk_i,
        rstn_i    => rstn_sys,
        bus_req_i => iodev_req(IODEV_PWM),
        bus_rsp_o => iodev_rsp(IODEV_PWM),
        clkgen_i  => clk_gen,
        pwm_o     => pwm_o
      );
    end generate;

    neorv32_pwm_disabled:
    if not io_pwm_en_c generate
      iodev_rsp(IODEV_PWM) <= rsp_terminate_c;
      pwm_o                <= (others => '0');
    end generate;


    -- True Random Number Generator (TRNG) ----------------------------------------------------
    -- -------------------------------------------------------------------------------------------
    neorv32_trng_enabled:
    if IO_TRNG_EN generate
      neorv32_trng_inst: entity neorv32.neorv32_trng
      generic map (
        TRNG_FIFO => IO_TRNG_FIFO
      )
      port map (
        clk_i     => clk_i,
        rstn_i    => rstn_sys,
        bus_req_i => iodev_req(IODEV_TRNG),
        bus_rsp_o => iodev_rsp(IODEV_TRNG),
        irq_o     => firq(FIRQ_TRNG)
      );
    end generate;

    neorv32_trng_disabled:
    if not IO_TRNG_EN generate
      iodev_rsp(IODEV_TRNG) <= rsp_terminate_c;
      firq(FIRQ_TRNG)       <= '0';
    end generate;


    -- Smart LED (WS2811/WS2812) Interface (NEOLED) -------------------------------------------
    -- -------------------------------------------------------------------------------------------
    neorv32_neoled_enabled:
    if IO_NEOLED_EN generate
      neorv32_neoled_inst: entity neorv32.neorv32_neoled
      generic map (
        FIFO_DEPTH => IO_NEOLED_TX_FIFO
      )
      port map (
        clk_i     => clk_i,
        rstn_i    => rstn_sys,
        bus_req_i => iodev_req(IODEV_NEOLED),
        bus_rsp_o => iodev_rsp(IODEV_NEOLED),
        clkgen_i  => clk_gen,
        irq_o     => firq(FIRQ_NEOLED),
        neoled_o  => neoled_o
      );
    end generate;

    neorv32_neoled_disabled:
    if not IO_NEOLED_EN generate
      iodev_rsp(IODEV_NEOLED) <= rsp_terminate_c;
      firq(FIRQ_NEOLED)       <= '0';
      neoled_o                <= '0';
    end generate;


    -- General Purpose Timer (GPTMR) ----------------------------------------------------------
    -- -------------------------------------------------------------------------------------------
    neorv32_gptmr_enabled:
    if io_gptmr_en_c generate
      neorv32_gptmr_inst: entity neorv32.neorv32_gptmr
      generic map (
        NUM_SLICES => IO_GPTMR_NUM
      )
      port map (
        clk_i     => clk_i,
        rstn_i    => rstn_sys,
        bus_req_i => iodev_req(IODEV_GPTMR),
        bus_rsp_o => iodev_rsp(IODEV_GPTMR),
        clkgen_i  => clk_gen,
        irq_o     => firq(FIRQ_GPTMR)
      );
    end generate;

    neorv32_gptmr_disabled:
    if not io_gptmr_en_c generate
      iodev_rsp(IODEV_GPTMR) <= rsp_terminate_c;
      firq(FIRQ_GPTMR)       <= '0';
    end generate;


    -- 1-Wire Interface Controller (ONEWIRE) --------------------------------------------------
    -- -------------------------------------------------------------------------------------------
    neorv32_onewire_enabled:
    if IO_ONEWIRE_EN generate
      neorv32_onewire_inst: entity neorv32.neorv32_onewire
      generic map (
        ONEWIRE_FIFO => IO_ONEWIRE_FIFO
      )
      port map (
        clk_i     => clk_i,
        rstn_i    => rstn_sys,
        bus_req_i => iodev_req(IODEV_ONEWIRE),
        bus_rsp_o => iodev_rsp(IODEV_ONEWIRE),
        clkgen_i  => clk_gen,
        onewire_i => onewire_i,
        onewire_o => onewire_o,
        irq_o     => firq(FIRQ_ONEWIRE)
      );
    end generate;

    neorv32_onewire_disabled:
    if not IO_ONEWIRE_EN generate
      iodev_rsp(IODEV_ONEWIRE) <= rsp_terminate_c;
      onewire_o                <= '1';
      firq(FIRQ_ONEWIRE)       <= '0';
    end generate;


    -- Stream Link Interface (SLINK) ----------------------------------------------------------
    -- -------------------------------------------------------------------------------------------
    neorv32_slink_enabled:
    if IO_SLINK_EN generate
      neorv32_slink_inst: entity neorv32.neorv32_slink
      generic map (
        SLINK_RX_FIFO => IO_SLINK_RX_FIFO,
        SLINK_TX_FIFO => IO_SLINK_TX_FIFO
      )
      port map (
        clk_i            => clk_i,
        rstn_i           => rstn_sys,
        bus_req_i        => iodev_req(IODEV_SLINK),
        bus_rsp_o        => iodev_rsp(IODEV_SLINK),
        irq_o            => firq(FIRQ_SLINK),
        slink_rx_data_i  => slink_rx_dat_i,
        slink_rx_src_i   => slink_rx_src_i,
        slink_rx_valid_i => slink_rx_val_i,
        slink_rx_last_i  => slink_rx_lst_i,
        slink_rx_ready_o => slink_rx_rdy_o,
        slink_tx_data_o  => slink_tx_dat_o,
        slink_tx_dst_o   => slink_tx_dst_o,
        slink_tx_valid_o => slink_tx_val_o,
        slink_tx_last_o  => slink_tx_lst_o,
        slink_tx_ready_i => slink_tx_rdy_i
      );
    end generate;

    neorv32_slink_disabled:
    if not IO_SLINK_EN generate
      iodev_rsp(IODEV_SLINK) <= rsp_terminate_c;
      firq(FIRQ_SLINK)       <= '0';
      slink_rx_rdy_o         <= '0';
      slink_tx_dat_o         <= (others => '0');
      slink_tx_dst_o         <= (others => '0');
      slink_tx_val_o         <= '0';
      slink_tx_lst_o         <= '0';
    end generate;


    -- Execution Tracer (TRACER) --------------------------------------------------------------
    -- -------------------------------------------------------------------------------------------
    neorv32_tracer_enabled:
    if IO_TRACER_EN generate
      neorv32_tracer_inst: entity neorv32.neorv32_tracer
      generic map (
        TRACE_DEPTH   => IO_TRACER_BUFFER,
        DUAL_CORE_EN  => DUAL_CORE_EN,
        SIM_LOG_EN    => tracer_log_en_c,
        SIM_LOG_FILE0 => "neorv32.tracer0.log",
        SIM_LOG_FILE1 => "neorv32.tracer1.log"
      )
      port map (
        clk_i     => clk_i,
        rstn_i    => rstn_sys,
        trace0_i  => cpu_trace(cpu_trace'left),
        trace1_i  => cpu_trace(cpu_trace'right),
        bus_req_i => iodev_req(IODEV_TRACER),
        bus_rsp_o => iodev_rsp(IODEV_TRACER),
        irq_o     => firq(FIRQ_TRACER)
      );
    end generate;

    neorv32_tracer_disabled:
    if not IO_TRACER_EN generate
      iodev_rsp(IODEV_TRACER) <= rsp_terminate_c;
      firq(FIRQ_TRACER)       <= '0';
    end generate;


    -- System Configuration Information Memory (SYSINFO) --------------------------------------
    -- -------------------------------------------------------------------------------------------
    neorv32_sysinfo_enabled:
    if io_sysinfo_en_c generate
      neorv32_sysinfo_inst: entity neorv32.neorv32_sysinfo
      generic map (
        BUS_TMO_INT       => int_bus_tmo_c,
        BUS_TMO_EXT       => XBUS_TIMEOUT,
        NUM_HARTS         => num_cores_c,
        CLOCK_FREQUENCY   => CLOCK_FREQUENCY,
        BOOT_MODE_SELECT  => BOOT_MODE_SELECT,
        INT_BOOTLOADER_EN => bootrom_en_c,
        IMEM_EN           => IMEM_EN,
        IMEM_ROM          => imem_as_rom_c,
        IMEM_SIZE         => imem_size_c,
        DMEM_EN           => DMEM_EN,
        DMEM_SIZE         => dmem_size_c,
        ICACHE_EN         => ICACHE_EN,
        ICACHE_NUM_BLOCKS => ICACHE_NUM_BLOCKS,
        DCACHE_EN         => DCACHE_EN,
        DCACHE_NUM_BLOCKS => DCACHE_NUM_BLOCKS,
        CACHE_BLOCK_SIZE  => CACHE_BLOCK_SIZE,
        CACHE_BURSTS_EN   => CACHE_BURSTS_EN,
        XBUS_EN           => XBUS_EN,
        OCD_EN            => OCD_EN,
        OCD_AUTH          => ocd_auth_en_c,
        IO_GPIO_EN        => io_gpio_en_c,
        IO_CLINT_EN       => IO_CLINT_EN,
        IO_UART0_EN       => IO_UART0_EN,
        IO_UART1_EN       => IO_UART1_EN,
        IO_SPI_EN         => IO_SPI_EN,
        IO_SDI_EN         => IO_SDI_EN,
        IO_TWI_EN         => IO_TWI_EN,
        IO_TWD_EN         => IO_TWD_EN,
        IO_PWM_EN         => io_pwm_en_c,
        IO_WDT_EN         => IO_WDT_EN,
        IO_TRNG_EN        => IO_TRNG_EN,
        IO_CFS_EN         => IO_CFS_EN,
        IO_NEOLED_EN      => IO_NEOLED_EN,
        IO_GPTMR_EN       => io_gptmr_en_c,
        IO_ONEWIRE_EN     => IO_ONEWIRE_EN,
        IO_DMA_EN         => IO_DMA_EN,
        IO_SLINK_EN       => IO_SLINK_EN,
        IO_TRACER_EN      => IO_TRACER_EN
      )
      port map (
        clk_i     => clk_i,
        rstn_i    => rstn_sys,
        bus_req_i => iodev_req(IODEV_SYSINFO),
        bus_rsp_o => iodev_rsp(IODEV_SYSINFO)
      );
    end generate;

    neorv32_sysinfo_disabled:
    if not io_sysinfo_en_c generate
      iodev_rsp(IODEV_SYSINFO) <= rsp_terminate_c;
    end generate;


  end generate; -- /io_system


  -- **************************************************************************************************************************
  -- On-Chip Debugger Complex
  -- **************************************************************************************************************************

  neorv32_ocd_enabled:
  if OCD_EN generate

    -- On-Chip Debugger - Debug Transport Module (DTM) ----------------------------------------
    -- -------------------------------------------------------------------------------------------
    neorv32_debug_dtm_inst: entity neorv32.neorv32_debug_dtm
    generic map (
      IDCODE_VERSION => (others => '0'), -- yet unused
      IDCODE_PARTID  => (others => '0'), -- yet unused
      IDCODE_MANID   => OCD_JEDEC_ID
    )
    port map (
      clk_i      => clk_i,
      rstn_i     => rstn_ext,
      jtag_tck_i => jtag_tck_i,
      jtag_tdi_i => jtag_tdi_i,
      jtag_tdo_o => jtag_tdo_o,
      jtag_tms_i => jtag_tms_i,
      dmi_req_o  => dmi_req,
      dmi_rsp_i  => dmi_rsp
    );

    -- On-Chip Debugger - Debug Module (DM) ---------------------------------------------------
    -- -------------------------------------------------------------------------------------------
    neorv32_debug_dm_inst: entity neorv32.neorv32_debug_dm
    generic map (
      NUM_HARTS     => num_cores_c,
      AUTHENTICATOR => ocd_auth_en_c
    )
    port map (
      clk_i      => clk_i,
      rstn_i     => rstn_ext,
      dmi_req_i  => dmi_req,
      dmi_rsp_o  => dmi_rsp,
      bus_req_i  => iodev_req(IODEV_OCD),
      bus_rsp_o  => iodev_rsp(IODEV_OCD),
      ndmrstn_o  => dci_ndmrstn,
      halt_req_o => dci_haltreq
    );

  end generate; -- /neorv32_ocd_enabled

  neorv32_debug_ocd_disabled:
  if not OCD_EN generate
    iodev_rsp(IODEV_OCD) <= rsp_terminate_c;
    dmi_req              <= dmi_req_terminate_c;
    dmi_rsp              <= dmi_rsp_terminate_c;
    jtag_tdo_o           <= jtag_tdi_i; -- JTAG pass-through
    dci_ndmrstn          <= '1';
    dci_haltreq          <= (others => '0');
  end generate;


end neorv32_top_rtl;<|MERGE_RESOLUTION|>--- conflicted
+++ resolved
@@ -42,11 +42,8 @@
     RISCV_ISA_U           : boolean                        := false;       -- user mode extension
     RISCV_ISA_Zaamo       : boolean                        := false;       -- atomic read-modify-write operations extension
     RISCV_ISA_Zalrsc      : boolean                        := false;       -- atomic reservation-set operations extension
-<<<<<<< HEAD
     RISCV_ISA_Zcb         : boolean                        := false;       -- additional code size reduction instructions
     RISCV_ISA_Zcmp        : boolean                        := false;       -- implement additional code size reduction instructions
-=======
->>>>>>> 3ce9ff80
     RISCV_ISA_Zba         : boolean                        := false;       -- shifted-add bit-manipulation extension
     RISCV_ISA_Zbb         : boolean                        := false;       -- basic bit-manipulation extension
     RISCV_ISA_Zbkb        : boolean                        := false;       -- bit-manipulation instructions for cryptography
@@ -501,11 +498,8 @@
       RISCV_ISA_U         => RISCV_ISA_U,
       RISCV_ISA_Zaamo     => RISCV_ISA_Zaamo,
       RISCV_ISA_Zalrsc    => RISCV_ISA_Zalrsc,
-<<<<<<< HEAD
       RISCV_ISA_Zcb       => RISCV_ISA_Zcb,
       RISCV_ISA_Zcmp      => RISCV_ISA_Zcmp,
-=======
->>>>>>> 3ce9ff80
       RISCV_ISA_Zba       => RISCV_ISA_Zba,
       RISCV_ISA_Zbb       => RISCV_ISA_Zbb,
       RISCV_ISA_Zbkb      => RISCV_ISA_Zbkb,
