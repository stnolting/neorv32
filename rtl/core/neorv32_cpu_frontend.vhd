-- ================================================================================ --
-- NEORV32 CPU - Front End (Instruction Fetch)                                      --
-- -------------------------------------------------------------------------------- --
-- + Fetch engine:    Fetches aligned 32-bit chunks of instruction words            --
-- + Prefetch buffer: Buffers pre-fetched 32-bit instruction data                   --
-- + Issue engine:    Decodes RVC instructions, aligns & issues instruction words   --
-- -------------------------------------------------------------------------------- --
-- The NEORV32 RISC-V Processor - https://github.com/stnolting/neorv32              --
-- Copyright (c) NEORV32 contributors.                                              --
-- Copyright (c) 2020 - 2025 Stephan Nolting. All rights reserved.                  --
-- Licensed under the BSD-3-Clause license, see LICENSE for details.                --
-- SPDX-License-Identifier: BSD-3-Clause                                            --
-- ================================================================================ --

library ieee;
use ieee.std_logic_1164.all;
use ieee.numeric_std.all;

library neorv32;
use neorv32.neorv32_package.all;

entity neorv32_cpu_frontend is
  generic (
    RISCV_C : boolean; -- implement C ISA extension
    RISCV_ZCB : boolean; -- implement Zcb ISA sub-extension
    RISCV_ZCMP : boolean -- implement Zcb ISA sub-extension
  );
  port (
    -- global control --
    clk_i : in std_ulogic; -- global clock, rising edge
    rstn_i : in std_ulogic; -- global reset, low-active, async
    ctrl_i : in ctrl_bus_t; -- main control bus
    -- instruction fetch interface --
<<<<<<< HEAD
    ibus_req_o : out bus_req_t;
    ibus_rsp_i : in bus_rsp_t;
=======
    ibus_req_o : out bus_req_t; -- request
    ibus_rsp_i : in  bus_rsp_t; -- response
    -- PMP interface --
    pmp_addr_o : out std_ulogic_vector(XLEN-1 downto 0); -- access address
    pmp_priv_o : out std_ulogic; -- access privilege level
    pmp_err_i  : in  std_ulogic; -- PMP access fault
>>>>>>> 3ce9ff80
    -- back-end interface --
    frontend_o : out if_bus_t -- fetch data and status
  );
end neorv32_cpu_frontend;

architecture neorv32_cpu_frontend_rtl of neorv32_cpu_frontend is

  -- instruction prefetch buffer --
  component neorv32_cpu_frontend_ipb
    generic (
      AWIDTH : natural;
      DWIDTH : natural
    );
    port (
      clk_i : in std_ulogic;
      rstn_i : in std_ulogic;
      clear_i : in std_ulogic;
      wdata_i : in std_ulogic_vector(DWIDTH - 1 downto 0);
      we_i : in std_ulogic;
      free_o : out std_ulogic;
      re_i : in std_ulogic;
      rdata_o : out std_ulogic_vector(DWIDTH - 1 downto 0);
      avail_o : out std_ulogic
    );
  end component;

  -- instruction fetch engine --
  type state_t is (S_RESTART, S_REQUEST, S_PENDING);
  type fetch_t is record
    state : state_t;
    restart : std_ulogic; -- buffered restart request (after branch)
    pc      : std_ulogic_vector(XLEN-1 downto 0);
    priv    : std_ulogic; -- fetch privilege level
    debug   : std_ulogic; -- debug-mode access
  end record;
  signal fetch : fetch_t;

  -- instruction prefetch buffer (FIFO) interface --
  type ipb_data_t is array (0 to 1) of std_ulogic_vector(16 downto 0); -- bus_error & 16-bit instruction
  type ipb_t is record
    wdata, rdata : ipb_data_t;
    we, re : std_ulogic_vector(1 downto 0);
    free, avail : std_ulogic_vector(1 downto 0);
  end record;
  signal ipb : ipb_t;

  -- instruction issue engine --
  signal align_q, align_set, align_clr : std_ulogic;
  signal issue_valid : std_ulogic_vector(1 downto 0);
  signal cmd16 : std_ulogic_vector(15 downto 0);
  signal cmd32 : std_ulogic_vector(31 downto 0);

  type issue_state_type is (S_ISSUE, S_ZCMP);
  signal issue_state_reg, issue_state_nxt : issue_state_type;

  signal frontend_bus_zcmp, frontend_bus_issue : if_bus_t;

  type uop_state_type is (S_IDLE, S_ZCMP_UOP_SEQ, S_POPRET, S_POPRETZ, S_ZCMP_DOUBLE_MOVE_1, S_ZCMP_DOUBLE_MOVE_2, S_ZCMP_ABORT);
  signal uop_state_reg, uop_state_nxt : uop_state_type;

  signal zcmp_instr_reg, zcmp_instr_nxt : std_ulogic_vector(15 downto 0) := (others => '0');

  signal uop_ctr, uop_ctr_next, uop_ctr_nxt_in_seq : integer range 0 to 15;

  signal zcmp_stack_sw_offset, zcmp_stack_lw_offset : signed(11 downto 0);
  signal zcmp_reg_list : std_ulogic_vector(3 downto 0);
  signal zcmp_ls_reg : std_ulogic_vector(4 downto 0);
  signal zcmp_num_regs : integer range 0 to 15;
  signal zcmp_stack_adj_base : integer range 0 to 127;
  signal zcmp_stack_adj : integer range 0 to 255;
  signal zcmp_detect : std_ulogic;
  signal zcmp_in_uop_seq : std_ulogic;

  signal issue_valid_zcmp : std_ulogic_vector(1 downto 0);

  -- decompressor signal for Zcmp
  signal instr_is_zcmp : std_ulogic;
  signal zcmp_is_push : std_ulogic;
  signal zcmp_is_popret : std_ulogic;
  signal zcmp_is_popretz : std_ulogic;
  signal zcmp_is_mvsa01 : std_ulogic;
  signal zcmp_is_mva01s : std_ulogic;

  signal zcmp_instr, zcmp_sw_instr, zcmp_lw_instr, zcmp_jalr_instr : std_ulogic_vector(31 downto 0);
  constant zcmp_sw_instr_opcode : std_ulogic_vector(6 downto 0) := "0100011";
  constant zcmp_lw_instr_opcode : std_ulogic_vector(6 downto 0) := "0000011";
  constant zcmp_jalr_instr_opcode : std_ulogic_vector(6 downto 0) := "1100111";

  constant zcmp_instr_funct3 : std_ulogic_vector(2 downto 0) := "010";
  constant zcmp_instr_rs1_sp : std_ulogic_vector(4 downto 0) := "00010"; -- stack pointer 
  constant zcmp_instr_rs1_ra : std_ulogic_vector(4 downto 0) := "00001"; -- return address 

  signal zcmp_stack_adj_instr, zcmp_push_stack_adj_instr, zcmp_pop_stack_adj_instr, zcmp_li_a0_instr : std_ulogic_vector(31 downto 0);
  constant zcmp_addi_instr_opcode : std_ulogic_vector(6 downto 0) := "0010011";
  constant zcmp_addi_instr_funct3 : std_ulogic_vector(2 downto 0) := "000";
  constant zcmp_addi_rs1_sp : std_ulogic_vector(4 downto 0) := "00010"; -- stack pointer 

  constant zcmp_zero_a0_instr : std_ulogic_vector(31 downto 0) := x"00000513"; -- addi x10, x0, 0 == li a0, 0

  signal zcmp_sa01_r1s, zcmp_sa01_r2s : std_ulogic_vector(4 downto 0);

begin

  -- ******************************************************************************************************************
  -- Instruction Fetch (always fetch 32-bit-aligned 32-bit chunks of data)
  -- ******************************************************************************************************************

  -- Fetch Engine FSM -----------------------------------------------------------------------
  -- -------------------------------------------------------------------------------------------
  fetch_fsm : process (rstn_i, clk_i)
  begin
    if (rstn_i = '0') then
      fetch.state <= S_RESTART;
      fetch.restart <= '1'; -- reset IPB and issue engine
      fetch.pc      <= (others => '0');
      fetch.priv    <= priv_mode_m_c;
      fetch.debug   <= '0';
    elsif rising_edge(clk_i) then
      case fetch.state is

        when S_RESTART => -- set new start address
          -- ------------------------------------------------------------
          fetch.restart <= '0'; -- restart done
          fetch.pc      <= ctrl_i.pc_nxt; -- initialize from PC
          fetch.priv    <= ctrl_i.cpu_priv; -- set new privilege level
          fetch.debug   <= ctrl_i.cpu_debug; -- access from debug-mode
          fetch.state   <= S_REQUEST;

        when S_REQUEST => -- request next 32-bit-aligned instruction word
          -- ------------------------------------------------------------
          fetch.restart <= fetch.restart or ctrl_i.if_reset; -- buffer restart request
          if (ipb.free = "11") then -- free IPB space?
            fetch.state <= S_PENDING;
          elsif (fetch.restart = '1') or (ctrl_i.if_reset = '1') then -- restart because of branch
            fetch.state <= S_RESTART;
          end if;

        when S_PENDING => -- wait for bus response and write instruction data to prefetch buffer
          -- ------------------------------------------------------------
          fetch.restart <= fetch.restart or ctrl_i.if_reset; -- buffer restart request
          if (ibus_rsp_i.ack = '1') then -- wait for bus response
            fetch.pc <= std_ulogic_vector(unsigned(fetch.pc) + 4); -- next word
            fetch.pc(1) <= '0'; -- (re-)align to 32-bit
            if (fetch.restart = '1') or (ctrl_i.if_reset = '1') then -- restart request due to branch
              fetch.state <= S_RESTART;
            else -- request next linear instruction word
              fetch.state <= S_REQUEST;
            end if;
          end if;

        when others => -- undefined
          -- ------------------------------------------------------------
          fetch.state <= S_RESTART;

      end case;
    end if;
  end process fetch_fsm;

  -- PMP interface --
  pmp_addr_o <= fetch.pc(XLEN-1 downto 2) & "00"; -- word aligned
  pmp_priv_o <= fetch.priv;

  -- instruction bus request --
  ibus_req_o.meta  <= fetch.debug & fetch.priv & '1';   -- LSB: instruction access
  ibus_req_o.addr  <= fetch.pc(XLEN-1 downto 2) & "00"; -- word aligned
  ibus_req_o.stb   <= '1' when (fetch.state = S_REQUEST) and (ipb.free = "11") else '0';
  ibus_req_o.data  <= (others => '0');  -- read-only
  ibus_req_o.ben   <= (others => '1');  -- always full-word access
  ibus_req_o.rw    <= '0';              -- read-only
  ibus_req_o.amo   <= '0';              -- cannot be an atomic memory operation
  ibus_req_o.amoop <= (others => '0');  -- cannot be an atomic memory operation
  ibus_req_o.burst <= '0';              -- only single-access
  ibus_req_o.lock  <= '0';              -- always unlocked access
  ibus_req_o.fence <= ctrl_i.if_fence;  -- fence request, valid without STB being set ("out-of-band" signal)

  -- IPB instruction data and status --
  ipb.wdata(0) <= (ibus_rsp_i.err or pmp_err_i) & ibus_rsp_i.data(15 downto 0);
  ipb.wdata(1) <= (ibus_rsp_i.err or pmp_err_i) & ibus_rsp_i.data(31 downto 16);

  -- IPB write enable --
  ipb.we(0) <= '1' when (fetch.state = S_PENDING) and (ibus_rsp_i.ack = '1') and ((fetch.pc(1) = '0') or (not RISCV_C)) else
               '0';
  ipb.we(1) <= '1' when (fetch.state = S_PENDING) and (ibus_rsp_i.ack = '1') else
               '0';

  -- Instruction Prefetch Buffer (FIFO) -----------------------------------------------------
  -- -------------------------------------------------------------------------------------------
  prefetch_buffer :
  for i in 0 to 1 generate
    ipb_inst : neorv32_cpu_frontend_ipb
    generic map(
      AWIDTH => 1, -- 1 address bit = 2 entries
      DWIDTH => 17 -- error status & instruction half-word data
    )
    port map(
      -- global control --
      clk_i => clk_i, -- clock, rising edge
      rstn_i => rstn_i, -- async reset, low-active
      clear_i => fetch.restart, -- sync reset, high-active
      -- write port --
      wdata_i => ipb.wdata(i), -- write data
      we_i => ipb.we(i), -- write enable
      free_o => ipb.free(i), -- at least one entry is free when set
      -- read port --
      re_i => ipb.re(i), -- read enable
      rdata_o => ipb.rdata(i), -- read data
      avail_o => ipb.avail(i) -- data available when set
    );
  end generate;

  -- ******************************************************************************************************************
  -- Instruction Issue (decompress 16-bit instruction and/or assemble a 32-bit instruction word)
  -- ******************************************************************************************************************

  issue_enabled :
  if RISCV_C generate

    -- Compressed Instructions Decoder --------------------------------------------------------
    -- -------------------------------------------------------------------------------------------
    neorv32_cpu_decompressor_inst : entity neorv32.neorv32_cpu_decompressor
      generic map(
        ZCB_EN => RISCV_ZCB,
        ZCMP_EN => RISCV_ZCMP
      )
      port map(
        instr_i => cmd16,
        instr_o => cmd32,
        instr_is_zcmp => instr_is_zcmp,
        zcmp_is_push => zcmp_is_push,
        zcmp_is_popret => zcmp_is_popret,
        zcmp_is_popretz => zcmp_is_popretz,
        zcmp_is_mvsa01 => zcmp_is_mvsa01,
        zcmp_is_mva01s => zcmp_is_mva01s
      );

    -- half-word select --
    cmd16 <= ipb.rdata(0)(15 downto 0) when (align_q = '0') else
             ipb.rdata(1)(15 downto 0);

    -- Issue Engine FSM -----------------------------------------------------------------------
    -- -------------------------------------------------------------------------------------------
    issue_fsm_sync : process (rstn_i, clk_i)
    begin
      if (rstn_i = '0') then
        align_q <= '0'; -- start aligned after reset
      elsif rising_edge(clk_i) then
        zcmp_instr_reg <= zcmp_instr_nxt;
        issue_state_reg <= issue_state_nxt;
        if (fetch.restart = '1') then
          align_q <= ctrl_i.pc_nxt(1); -- branch to unaligned address?
        elsif (ipb.re(0) = '1') or (ipb.re(1) = '1') or (issue_valid_zcmp /= "00") then
          align_q <= (align_q and (not align_clr)) or align_set; -- alignment "RS flip-flop"
        end if;
      end if;
    end process issue_fsm_sync;

    issue_fsm_comb : process (align_q, fetch, ipb, cmd32, zcmp_instr_reg, instr_is_zcmp, issue_state_reg, zcmp_in_uop_seq)
    begin
      -- defaults --
      align_set <= '0';
      align_clr <= '0';

      issue_state_nxt <= issue_state_reg;

      issue_valid_zcmp <= "00";
      issue_valid <= "00";
      frontend_bus_issue.instr <= (others => '0');
      frontend_bus_issue.compr <= '0';
      frontend_bus_issue.fault <= '0';

      frontend_bus_issue.zcmp_in_uop_seq <= '0';
      frontend_bus_issue.zcmp_atomic_tail <= '0';

      zcmp_instr_nxt <= zcmp_instr_reg;
      zcmp_detect <= '0';

      case issue_state_reg is
        when S_ISSUE =>
          -- start at LOW half-word --
          if (align_q = '0') then
            if (ipb.rdata(0)(1 downto 0) /= "11") and (ipb.avail(0) = '1') then -- compressed, consume IPB(0) entry

              if (instr_is_zcmp = '1') then -- following instruction is part of zcmp extension
                zcmp_instr_nxt <= ipb.rdata(0)(15 downto 0); -- save zcmp instruction
                issue_state_nxt <= S_ZCMP;
                zcmp_detect <= '1';
              else
                align_set <= ipb.avail(0); -- start of next instruction word is NOT 32-bit-aligned
                issue_valid(0) <= ipb.avail(0);
                issue_valid(1) <= '0';
                frontend_bus_issue.fault <= ipb.rdata(0)(16);
                frontend_bus_issue.instr <= cmd32;
                frontend_bus_issue.compr <= '1';
              end if;
            elsif (ipb.avail = "11") then -- aligned uncompressed, consume both IPB entries
              issue_valid(0) <= ipb.avail(1) and ipb.avail(0);
              issue_valid(1) <= ipb.avail(1) and ipb.avail(0);
              frontend_bus_issue.fault <= ipb.rdata(1)(16) or ipb.rdata(0)(16);
              frontend_bus_issue.instr <= ipb.rdata(1)(15 downto 0) & ipb.rdata(0)(15 downto 0);
              frontend_bus_issue.compr <= '0';
            end if;
            -- start at HIGH half-word --
          elsif (ipb.avail(1) = '1') then
            if (ipb.rdata(1)(1 downto 0) /= "11") then -- compressed, consume IPB(1) entry

              if (instr_is_zcmp = '1') then -- following instruction is part of zcmp extension
                zcmp_instr_nxt <= ipb.rdata(1)(15 downto 0); -- save zcmp instruction
                issue_state_nxt <= S_ZCMP;
                zcmp_detect <= '1'; -- signal that zcmp sequence is about to start
              else
                align_clr <= ipb.avail(1); -- start of next instruction word is 32-bit-aligned again
                issue_valid(0) <= '0';
                issue_valid(1) <= ipb.avail(1);
                frontend_bus_issue.fault <= ipb.rdata(1)(16);
                frontend_bus_issue.instr <= cmd32;
                frontend_bus_issue.compr <= '1';
              end if;
            elsif (ipb.avail = "11") then -- unaligned uncompressed, consume both IPB entries
              issue_valid(0) <= ipb.avail(0) and ipb.avail(1);
              issue_valid(1) <= ipb.avail(0) and ipb.avail(1);
              frontend_bus_issue.fault <= ipb.rdata(0)(16) or ipb.rdata(1)(16);
              frontend_bus_issue.instr <= ipb.rdata(0)(15 downto 0) & ipb.rdata(1)(15 downto 0);
              frontend_bus_issue.compr <= '0';
            end if;
          end if;
        when S_ZCMP =>
          -- during zcmp micro-op issuing this fsm is not active. uop_fsm takes over 
          if zcmp_in_uop_seq = '0' then
            issue_state_nxt <= S_ISSUE;
            zcmp_instr_nxt <= (others => '0');
            if (align_q = '0') then
              align_set <= ipb.avail(0); -- start of next instruction word is NOT 32-bit-aligned
              issue_valid_zcmp <= "01";
            else
              align_clr <= ipb.avail(1); -- start of next instruction word is 32-bit-aligned again
              issue_valid_zcmp <= "10";
            end if;
          end if;

          if (fetch.restart = '1') then -- on branch ipb's must not be acknowledged as they contain old instructions 
            issue_valid_zcmp <= "00";
            issue_state_nxt <= S_ISSUE;
          end if;
      end case;
    end process issue_fsm_comb;

    -- issue valid instruction word to execution stage --
    frontend_bus_issue.valid <= issue_valid(1) or issue_valid(0);

    frontend_bus_issue.zcmp_start <= zcmp_detect; -- zcmp sequence is about to start
 
    -- small bus switch, if zcmp uop sequence is being issued, a separate bus is wired to the control unit
    frontend_o <= frontend_bus_zcmp when zcmp_in_uop_seq = '1' else
                  frontend_bus_issue;

    -- IPB read access --
    ipb.re(0) <= (issue_valid(0) and ctrl_i.if_ready) or (issue_valid_zcmp(0));
    ipb.re(1) <= (issue_valid(1) and ctrl_i.if_ready) or (issue_valid_zcmp(1));

    zcmp_enabled :
    if RISCV_ZCMP generate

      zcmp_reg_list <= zcmp_instr_reg(7 downto 4);

      -- number of registers which are pushed/popped from/to the stack
      zcmp_num_regs <= 13 when to_integer(unsigned(zcmp_reg_list)) = 15 else
                       0 when to_integer(unsigned(zcmp_reg_list)) < 4 else
                       to_integer(unsigned(zcmp_reg_list)) - 3;

      -- minimum value by which the stack pointer has to be adjusted
      zcmp_stack_adj_base <= 64 when to_integer(unsigned(zcmp_reg_list)) = 15 else
                             48 when to_integer(unsigned(zcmp_reg_list)) >= 12 else
                             32 when to_integer(unsigned(zcmp_reg_list)) >= 8 else
                             16;

      -- total stack pointer adjustmend value = base + immediate
      zcmp_stack_adj <= zcmp_stack_adj_base + ((to_integer(unsigned(zcmp_instr_reg(3 downto 2))) * 16));

      -- the stack pointer update is at the end of a push/pop sequence. Therefore we need to use offset values based on the current uop counter value when accessing the stack
      zcmp_stack_sw_offset <= to_signed(-((zcmp_num_regs - uop_ctr) * 4), zcmp_stack_sw_offset'length);
      zcmp_stack_lw_offset <= to_signed(-((zcmp_num_regs - uop_ctr) * 4) + zcmp_stack_adj, zcmp_stack_lw_offset'length);

      -- register selection for push/pop uop sequence
      zcmp_ls_reg <= "00001" when uop_ctr = 0 else -- ra
                     "01000" when uop_ctr = 1 else -- s0
                     "01001" when uop_ctr = 2 else -- s1
                     std_ulogic_vector(to_unsigned(uop_ctr + 15, zcmp_ls_reg'length)); -- s2-s11 (s2 == x18)

      -- the instruction opcodes for the stores and loads to/from stack during a push/pop sequence
      zcmp_sw_instr <= std_ulogic_vector(zcmp_stack_sw_offset(11 downto 5)) & zcmp_ls_reg & zcmp_instr_rs1_sp & zcmp_instr_funct3 & std_ulogic_vector(zcmp_stack_sw_offset(4 downto 0)) & zcmp_sw_instr_opcode;
      zcmp_lw_instr <= std_ulogic_vector(zcmp_stack_lw_offset) & zcmp_instr_rs1_sp & zcmp_instr_funct3 & zcmp_ls_reg & zcmp_lw_instr_opcode;

      -- the 32-bit addi instruction that adjusts the stack pointer after a push sequence. The immediate value is generated with the zcmp_stack_adj signal
      zcmp_push_stack_adj_instr <= std_ulogic_vector(-to_signed(zcmp_stack_adj, 12)) &
                                   zcmp_addi_rs1_sp & -- rs1 = sp 
                                   zcmp_addi_instr_funct3 &
                                   zcmp_addi_rs1_sp & -- rd = rs1 = sp 
                                   zcmp_addi_instr_opcode; -- addi 

      -- the 32-bit addi instruction that adjusts the stack pointer after a pop sequence. The immediate value is generated with the zcmp_stack_adj signal
      zcmp_pop_stack_adj_instr <= std_ulogic_vector(to_signed(zcmp_stack_adj, 12)) &
                                  zcmp_addi_rs1_sp & -- rs1 = sp 
                                  zcmp_addi_instr_funct3 &
                                  zcmp_addi_rs1_sp & -- rd = rs1 = sp 
                                  zcmp_addi_instr_opcode; -- addi 

      -- use either the addi instruction with negative offset (push) or positive (pop)
      zcmp_stack_adj_instr <= zcmp_push_stack_adj_instr when zcmp_is_push = '1' else
                              zcmp_pop_stack_adj_instr;

      -- stack instruction is either a load or store depending on push/pop sequence
      zcmp_instr <= zcmp_sw_instr when zcmp_is_push = '1' else zcmp_lw_instr;

      -- li a0, 0 opcode                              
      zcmp_li_a0_instr <= "00000000000000000000" & "01010" & zcmp_addi_instr_opcode;
      zcmp_jalr_instr <= "000000000000" & zcmp_instr_rs1_ra & "00000000" & zcmp_jalr_instr_opcode;

      uop_ctr_next <= uop_ctr_nxt_in_seq;

      -- cm.mv* instructions use sreg number specifiers, these two signals map them to xreg specifiers
      zcmp_sa01_r1s <= (zcmp_instr_reg(9) or zcmp_instr_reg(8)) &
                       (not (zcmp_instr_reg(9) or zcmp_instr_reg(8))) &
                       zcmp_instr_reg(9 downto 7);

      zcmp_sa01_r2s <= (zcmp_instr_reg(4) or zcmp_instr_reg(3)) &
                       (not (zcmp_instr_reg(4) or zcmp_instr_reg(3))) &
                       zcmp_instr_reg(4 downto 2);

      uop_fsm_sync : process (rstn_i, clk_i)
      begin
        if (rstn_i = '0') then
          uop_ctr <= 0;
          uop_state_reg <= S_IDLE;
        elsif rising_edge(clk_i) then
          uop_ctr <= uop_ctr_next;
          uop_state_reg <= uop_state_nxt;
        end if;
      end process uop_fsm_sync;

      uop_fsm_comb : process (uop_state_reg, zcmp_jalr_instr, zcmp_sa01_r1s, zcmp_sa01_r2s, zcmp_is_mvsa01, zcmp_is_mva01s, uop_ctr, fetch, ipb, zcmp_in_uop_seq, zcmp_is_popret, zcmp_is_popretz, ctrl_i, zcmp_detect, zcmp_num_regs, zcmp_instr, zcmp_stack_adj_instr)
      begin

        -- defaults
        uop_ctr_nxt_in_seq <= uop_ctr;
        uop_state_nxt <= uop_state_reg;
        zcmp_in_uop_seq <= '0';
        frontend_bus_zcmp.valid <= '0';
        frontend_bus_zcmp.compr <= '1';
        frontend_bus_zcmp.fault <= '0';
        frontend_bus_zcmp.instr <= (others => '0');
        frontend_bus_zcmp.zcmp_in_uop_seq <= zcmp_in_uop_seq;
        frontend_bus_zcmp.zcmp_atomic_tail <= '0';
        frontend_bus_zcmp.zcmp_start <= '0';

        case uop_state_reg is
          when S_IDLE =>
            if (zcmp_detect = '1') then -- 
              if (zcmp_is_mvsa01 = '1' or zcmp_is_mva01s = '1') then
                uop_state_nxt <= S_ZCMP_DOUBLE_MOVE_1;
              else
                uop_state_nxt <= S_ZCMP_UOP_SEQ;
              end if;
            end if;

          when S_ZCMP_UOP_SEQ =>
            zcmp_in_uop_seq <= '1';
            if (uop_ctr = 15) then -- last instruction
              frontend_bus_zcmp.instr <= zcmp_stack_adj_instr; -- issue stack pointer adjustment instruction
              frontend_bus_zcmp.valid <= '1';

              if (ctrl_i.if_ready = '1') then -- only advance if the uop has been acknowledged by control unit 
                uop_ctr_nxt_in_seq <= 0;

                if (zcmp_is_popret = '1') then
                  frontend_bus_zcmp.zcmp_atomic_tail <= '1';
                  uop_state_nxt <= S_POPRET; -- issue return instruction
                elsif (zcmp_is_popretz = '1') then
                  frontend_bus_zcmp.zcmp_atomic_tail <= '1';
                  uop_state_nxt <= S_POPRETZ; -- zero a0 before returning  
                else
                  uop_state_nxt <= S_IDLE; -- cm.push is finished after stack adjustment
                end if;
              end if;

            else

              if (ctrl_i.if_ready = '1') then -- advance to next uop if control unit has acknowledged the current one
                uop_ctr_nxt_in_seq <= uop_ctr + 1;
              end if;

              frontend_bus_zcmp.instr <= zcmp_instr;
              frontend_bus_zcmp.valid <= '1';

              if (uop_ctr + 1 = zcmp_num_regs and ctrl_i.if_ready = '1') then -- is next register the last one?
                uop_ctr_nxt_in_seq <= 15;
              end if;

            end if;

            -- during the issuing of load or store instructions of a push/pop sequence, the sequence can be aborted if a trap occurs
            -- because cm.push is often the first instruction after a branch instruction, this fsm begins to run before the frontend receives the restart signal. We abort on fetch.restart  
            if (fetch.restart = '1' or ctrl_i.cpu_trap = '1') then 
              uop_state_nxt <= S_ZCMP_ABORT;
              zcmp_in_uop_seq <= '0';
              uop_ctr_nxt_in_seq <= 0;
              frontend_bus_zcmp.valid <= '0';
              frontend_bus_zcmp.instr <= (others => '0');
            end if;

          when S_POPRET => 
            frontend_bus_zcmp.zcmp_atomic_tail <= '1'; -- no pending traps will be handled
            zcmp_in_uop_seq <= '1';
            frontend_bus_zcmp.instr <= zcmp_jalr_instr;
            frontend_bus_zcmp.valid <= '1';

            if (ctrl_i.if_ready = '1') then
              uop_state_nxt <= S_IDLE;
            end if;

          when S_POPRETZ =>
            frontend_bus_zcmp.zcmp_atomic_tail <= '1';
            zcmp_in_uop_seq <= '1';
            frontend_bus_zcmp.instr <= zcmp_zero_a0_instr; --zero a0
            frontend_bus_zcmp.valid <= '1';

            if (ctrl_i.if_ready = '1') then
              uop_state_nxt <= S_POPRET; -- issue ret instruction
            end if;

          -- double move instruction, first uop
          when S_ZCMP_DOUBLE_MOVE_1 =>
            frontend_bus_zcmp.zcmp_atomic_tail <= '1';
            zcmp_in_uop_seq <= '1';

            -- abort on previous branch
            if (fetch.restart = '1') then 
              uop_state_nxt <= S_ZCMP_ABORT;
              frontend_bus_zcmp.zcmp_atomic_tail <= '0';
              zcmp_in_uop_seq <= '0';
              uop_ctr_nxt_in_seq <= 0;
              frontend_bus_zcmp.valid <= '0';
              frontend_bus_zcmp.instr <= (others => '0');
            end if;


            if (zcmp_is_mva01s = '1') then
              frontend_bus_zcmp.instr <= x"000" & zcmp_sa01_r1s & zcmp_addi_instr_funct3 & "01010" & zcmp_addi_instr_opcode;
            else
              frontend_bus_zcmp.instr <= x"000" & "01010" & zcmp_addi_instr_funct3 & zcmp_sa01_r1s & zcmp_addi_instr_opcode;
            end if;

            frontend_bus_zcmp.valid <= '1';

            if (ctrl_i.if_ready = '1') then
              uop_state_nxt <= S_ZCMP_DOUBLE_MOVE_2;
            end if;

          -- double move instruction, second uop
          when S_ZCMP_DOUBLE_MOVE_2 =>
            frontend_bus_zcmp.zcmp_atomic_tail <= '1';
            zcmp_in_uop_seq <= '1';

                        -- abort on previous branch
            if (fetch.restart = '1') then 
              uop_state_nxt <= S_ZCMP_ABORT;
              frontend_bus_zcmp.zcmp_atomic_tail <= '0';
              zcmp_in_uop_seq <= '0';
              uop_ctr_nxt_in_seq <= 0;
              frontend_bus_zcmp.valid <= '0';
              frontend_bus_zcmp.instr <= (others => '0');
            end if;

            if (zcmp_is_mva01s = '1') then
              frontend_bus_zcmp.instr <= x"000" & zcmp_sa01_r2s & zcmp_addi_instr_funct3 & "01011" & zcmp_addi_instr_opcode;
            else
              frontend_bus_zcmp.instr <= x"000" & "01011" & zcmp_addi_instr_funct3 & zcmp_sa01_r2s & zcmp_addi_instr_opcode;
            end if;
            
            frontend_bus_zcmp.valid <= '1';

            if (ctrl_i.if_ready = '1') then
              uop_state_nxt <= S_IDLE;
            end if;

          when S_ZCMP_ABORT =>
            if (ipb.avail /= "00") then
              uop_state_nxt <= S_IDLE;

              if (zcmp_detect = '1') then -- it is possible that the next instruction in one of the ipbs is from the zcmp extension 
                if (zcmp_is_mvsa01 = '1' or zcmp_is_mva01s = '1') then
                  uop_state_nxt <= S_ZCMP_DOUBLE_MOVE_1;
                else
                  uop_state_nxt <= S_ZCMP_UOP_SEQ;
                end if;
              end if;
            end if;

        end case;
      end process;
    end generate; -- /zcmp_enabled

    zcmp_disabled :
    if not RISCV_ZCMP generate
      zcmp_reg_list <= (others => '0');
      zcmp_num_regs <= 0;
      zcmp_stack_adj_base <= 0;
      zcmp_stack_adj <= 0;
      zcmp_stack_sw_offset <= (others => '0');
      zcmp_ls_reg <= (others => '0');
      zcmp_sw_instr <= (others => '0');
      zcmp_push_stack_adj_instr <= (others => '0');
      zcmp_in_uop_seq <= '0';
      zcmp_sa01_r1s <= (others => '0');
      zcmp_sa01_r2s <= (others => '0');
      zcmp_instr <= (others => '0'); 
      zcmp_jalr_instr <= (others => '0'); 
      zcmp_li_a0_instr <= (others => '0'); 
      zcmp_stack_adj_instr <= (others => '0'); 
      zcmp_stack_lw_offset <= (others => '0'); 
      zcmp_lw_instr <= (others => '0'); 
      zcmp_pop_stack_adj_instr <= (others => '0'); 
    end generate; -- /zcmp_disabled

  end generate; -- /issue_enabled

  -- issue engine disabled --
  issue_disabled :
  if not RISCV_C generate
    align_q <= '0';
    align_set <= '0';
    align_clr <= '0';
    issue_valid <= (others => '0');
    cmd16 <= (others => '0');
    cmd32 <= (others => '0');
    ipb.re <= (others => (ctrl_i.if_ready and ipb.avail(0)));
    frontend_o.valid <= ipb.avail(0);
    frontend_o.instr <= ipb.rdata(1)(15 downto 0) & ipb.rdata(0)(15 downto 0);
    frontend_o.compr <= '0';
    frontend_o.fault <= ipb.rdata(0)(16);
  end generate;

end neorv32_cpu_frontend_rtl;

-- ================================================================================ --
-- NEORV32 CPU - Instruction Prefetch Buffer                                        --
-- -------------------------------------------------------------------------------- --
-- The NEORV32 RISC-V Processor - https://github.com/stnolting/neorv32              --
-- Copyright (c) NEORV32 contributors.                                              --
-- Copyright (c) 2020 - 2025 Stephan Nolting. All rights reserved.                  --
-- Licensed under the BSD-3-Clause license, see LICENSE for details.                --
-- SPDX-License-Identifier: BSD-3-Clause                                            --
-- ================================================================================ --

library ieee;
use ieee.std_logic_1164.all;
use ieee.numeric_std.all;

library neorv32;
use neorv32.neorv32_package.all;

entity neorv32_cpu_frontend_ipb is
  generic (
    AWIDTH : natural; -- address width
    DWIDTH : natural -- data width
  );
  port (
    -- global control --
    clk_i : in std_ulogic; -- clock, rising edge
    rstn_i : in std_ulogic; -- async reset, low-active
    clear_i : in std_ulogic; -- sync reset, high-active
    -- write port --
    wdata_i : in std_ulogic_vector(DWIDTH - 1 downto 0); -- write data
    we_i : in std_ulogic; -- write enable
    free_o : out std_ulogic; -- at least one entry is free when set
    -- read port --
    re_i : in std_ulogic; -- read enable
    rdata_o : out std_ulogic_vector(DWIDTH - 1 downto 0); -- read data
    avail_o : out std_ulogic -- data available when set
  );
end neorv32_cpu_frontend_ipb;

architecture neorv32_cpu_frontend_ipb_rtl of neorv32_cpu_frontend_ipb is

  -- pointers and status --
  signal w_pnt, r_pnt : std_ulogic_vector(AWIDTH downto 0);
  signal match : std_ulogic;

  -- memory core --
  type ipb_t is array (0 to (2 ** AWIDTH) - 1) of std_ulogic_vector(DWIDTH - 1 downto 0);
  signal ipb : ipb_t;

begin

  -- Pointers -------------------------------------------------------------------------------
  -- -------------------------------------------------------------------------------------------
  pointer_reg : process (rstn_i, clk_i)
  begin
    if (rstn_i = '0') then
      w_pnt <= (others => '0');
      r_pnt <= (others => '0');
    elsif rising_edge(clk_i) then
      if (clear_i = '1') then
        w_pnt <= (others => '0');
      elsif (we_i = '1') then
        w_pnt <= std_ulogic_vector(unsigned(w_pnt) + 1);
      end if;
      if (clear_i = '1') then
        r_pnt <= (others => '0');
      elsif (re_i = '1') then
        r_pnt <= std_ulogic_vector(unsigned(r_pnt) + 1);
      end if;
    end if;
  end process pointer_reg;

  -- status --
  match <= '1' when (r_pnt(AWIDTH - 1 downto 0) = w_pnt(AWIDTH - 1 downto 0)) else
           '0';
  free_o <= '0' when (r_pnt(AWIDTH) /= w_pnt(AWIDTH)) and (match = '1') else
            '1';
  avail_o <= '0' when (r_pnt(AWIDTH) = w_pnt(AWIDTH)) and (match = '1') else
             '1';

  -- Memory Core ----------------------------------------------------------------------------
  -- -------------------------------------------------------------------------------------------
  mem_write : process (clk_i)
  begin
    if rising_edge(clk_i) then
      if (we_i = '1') then
        ipb(to_integer(unsigned(w_pnt(AWIDTH - 1 downto 0)))) <= wdata_i;
      end if;
    end if;
  end process mem_write;

  -- asynchronous(!) read --
  rdata_o <= ipb(to_integer(unsigned(r_pnt(AWIDTH - 1 downto 0))));

end neorv32_cpu_frontend_ipb_rtl;<|MERGE_RESOLUTION|>--- conflicted
+++ resolved
@@ -31,17 +31,12 @@
     rstn_i : in std_ulogic; -- global reset, low-active, async
     ctrl_i : in ctrl_bus_t; -- main control bus
     -- instruction fetch interface --
-<<<<<<< HEAD
-    ibus_req_o : out bus_req_t;
-    ibus_rsp_i : in bus_rsp_t;
-=======
     ibus_req_o : out bus_req_t; -- request
     ibus_rsp_i : in  bus_rsp_t; -- response
     -- PMP interface --
     pmp_addr_o : out std_ulogic_vector(XLEN-1 downto 0); -- access address
     pmp_priv_o : out std_ulogic; -- access privilege level
     pmp_err_i  : in  std_ulogic; -- PMP access fault
->>>>>>> 3ce9ff80
     -- back-end interface --
     frontend_o : out if_bus_t -- fetch data and status
   );
