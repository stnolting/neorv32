-- ================================================================================ --
-- NEORV32 CPU - Front End (Instruction Fetch)                                      --
-- -------------------------------------------------------------------------------- --
-- + Fetch engine:    Fetches aligned 32-bit chunks of instruction words            --
-- + Prefetch buffer: Buffers pre-fetched 32-bit instruction data                   --
-- + Issue engine:    Decodes RVC instructions, aligns & issues instruction words   --
-- -------------------------------------------------------------------------------- --
-- The NEORV32 RISC-V Processor - https://github.com/stnolting/neorv32              --
-- Copyright (c) NEORV32 contributors.                                              --
-- Copyright (c) 2020 - 2025 Stephan Nolting. All rights reserved.                  --
-- Licensed under the BSD-3-Clause license, see LICENSE for details.                --
-- SPDX-License-Identifier: BSD-3-Clause                                            --
-- ================================================================================ --

library ieee;
use ieee.std_logic_1164.all;
use ieee.numeric_std.all;

library neorv32;
use neorv32.neorv32_package.all;

entity neorv32_cpu_frontend is
  generic (
    RISCV_C : boolean; -- implement C ISA extension
    RISCV_ZCB : boolean; -- implement Zcb ISA sub-extension
    RISCV_ZCMP : boolean -- implement Zcb ISA sub-extension
  );
  port (
    -- global control --
    clk_i : in std_ulogic; -- global clock, rising edge
    rstn_i : in std_ulogic; -- global reset, low-active, async
    ctrl_i : in ctrl_bus_t; -- main control bus
    -- instruction fetch interface --
    ibus_req_o : out bus_req_t;
    ibus_rsp_i : in bus_rsp_t;
    -- back-end interface --
    frontend_o : out if_bus_t
  );
end neorv32_cpu_frontend;

architecture neorv32_cpu_frontend_rtl of neorv32_cpu_frontend is

  -- instruction prefetch buffer --
  component neorv32_cpu_frontend_ipb
    generic (
      AWIDTH : natural;
      DWIDTH : natural
    );
    port (
      clk_i : in std_ulogic;
      rstn_i : in std_ulogic;
      clear_i : in std_ulogic;
      wdata_i : in std_ulogic_vector(DWIDTH - 1 downto 0);
      we_i : in std_ulogic;
      free_o : out std_ulogic;
      re_i : in std_ulogic;
      rdata_o : out std_ulogic_vector(DWIDTH - 1 downto 0);
      avail_o : out std_ulogic
    );
  end component;

  -- instruction fetch engine --
  type state_t is (S_RESTART, S_REQUEST, S_PENDING);
  type fetch_t is record
    state : state_t;
    restart : std_ulogic; -- buffered restart request (after branch)
<<<<<<< HEAD
    pc : std_ulogic_vector(XLEN - 1 downto 0);
    priv : std_ulogic; -- fetch privilege level
=======
    pc      : std_ulogic_vector(XLEN-1 downto 0);
    priv    : std_ulogic; -- fetch privilege level
    debug   : std_ulogic; -- debug-mode access
>>>>>>> 253e87ca
  end record;
  signal fetch : fetch_t;

  -- instruction prefetch buffer (FIFO) interface --
  type ipb_data_t is array (0 to 1) of std_ulogic_vector(16 downto 0); -- bus_error & 16-bit instruction
  type ipb_t is record
    wdata, rdata : ipb_data_t;
    we, re : std_ulogic_vector(1 downto 0);
    free, avail : std_ulogic_vector(1 downto 0);
  end record;
  signal ipb : ipb_t;

  -- instruction issue engine --
  signal align_q, align_set, align_clr : std_ulogic;
  signal issue_valid : std_ulogic_vector(1 downto 0);
  signal cmd16 : std_ulogic_vector(15 downto 0);
  signal cmd32 : std_ulogic_vector(31 downto 0);

  type issue_state_type is (S_ISSUE, S_ZCMP);
  signal issue_state_reg, issue_state_nxt : issue_state_type;

  signal frontend_bus_zcmp, frontend_bus_issue : if_bus_t;

  type uop_state_type is (S_IDLE, S_ZCMP_UOP_SEQ, S_POPRET, S_POPRETZ, S_ZCMP_DOUBLE_MOVE_1, S_ZCMP_DOUBLE_MOVE_2, S_ZCMP_BRANCH_ABORT);
  signal uop_state_reg, uop_state_nxt : uop_state_type;

  signal zcmp_instr_reg, zcmp_instr_nxt : std_ulogic_vector(15 downto 0) := (others => '0');

  signal uop_ctr, uop_ctr_next, uop_ctr_nxt_in_seq : integer range 0 to 15;
  signal uop_ctr_clr : std_ulogic;

  signal zcmp_stack_sw_offset, zcmp_stack_lw_offset : signed(11 downto 0);
  signal zcmp_reg_list : std_ulogic_vector(3 downto 0);
  signal zcmp_ls_reg : std_ulogic_vector(4 downto 0);
  signal zcmp_num_regs : integer range 0 to 15;
  signal zcmp_stack_adj_base : integer range 0 to 127;
  signal zcmp_stack_adj : integer range 0 to 255;
  signal zcmp_detect : std_ulogic;
  signal zcmp_in_uop_seq : std_ulogic;

  signal issue_valid_zcmp : std_ulogic_vector(1 downto 0);

  -- decompressor signal for Zcmp
  signal instr_is_zcmp : std_ulogic;
  signal zcmp_is_push : std_ulogic;
  signal zcmp_is_popret : std_ulogic;
  signal zcmp_is_popretz : std_ulogic;
  signal zcmp_is_mvsa01 : std_ulogic;
  signal zcmp_is_mva01s : std_ulogic;

  signal zcmp_instr, zcmp_sw_instr, zcmp_lw_instr, zcmp_jalr_instr : std_ulogic_vector(31 downto 0);
  constant zcmp_sw_instr_opcode : std_ulogic_vector(6 downto 0) := "0100011";
  constant zcmp_lw_instr_opcode : std_ulogic_vector(6 downto 0) := "0000011";
  constant zcmp_jalr_instr_opcode : std_ulogic_vector(6 downto 0) := "1100111";

  constant zcmp_instr_funct3 : std_ulogic_vector(2 downto 0) := "010";
  constant zcmp_instr_rs1_sp : std_ulogic_vector(4 downto 0) := "00010"; -- stack pointer 
  constant zcmp_instr_rs1_ra : std_ulogic_vector(4 downto 0) := "00001"; -- return address 

  signal zcmp_stack_adj_instr, zcmp_push_stack_adj_instr, zcmp_pop_stack_adj_instr, zcmp_li_a0_instr : std_ulogic_vector(31 downto 0);
  constant zcmp_addi_instr_opcode : std_ulogic_vector(6 downto 0) := "0010011";
  constant zcmp_addi_instr_funct3 : std_ulogic_vector(2 downto 0) := "000";
  constant zcmp_addi_rs1_sp : std_ulogic_vector(4 downto 0) := "00010"; -- stack pointer 

  constant zcmp_zero_a0_instr : std_ulogic_vector(31 downto 0) := x"00000513"; -- addi x10, x0, 0 == li a0, 0

  signal zcmp_sa01_r1s, zcmp_sa01_r2s : std_ulogic_vector(4 downto 0);

begin

  -- ******************************************************************************************************************
  -- Instruction Fetch (always fetch 32-bit-aligned 32-bit chunks of data)
  -- ******************************************************************************************************************

  -- Fetch Engine FSM -----------------------------------------------------------------------
  -- -------------------------------------------------------------------------------------------
  fetch_fsm : process (rstn_i, clk_i)
  begin
    if (rstn_i = '0') then
      fetch.state <= S_RESTART;
      fetch.restart <= '1'; -- reset IPB and issue engine
<<<<<<< HEAD
      fetch.pc <= (others => '0');
      fetch.priv <= priv_mode_m_c;
=======
      fetch.pc      <= (others => '0');
      fetch.priv    <= priv_mode_m_c;
      fetch.debug   <= '0';
>>>>>>> 253e87ca
    elsif rising_edge(clk_i) then
      case fetch.state is

        when S_RESTART => -- set new start address
          -- ------------------------------------------------------------
          fetch.restart <= '0'; -- restart done
<<<<<<< HEAD
          fetch.pc <= ctrl_i.pc_nxt; -- initialize from PC
          fetch.priv <= ctrl_i.cpu_priv; -- set new privilege level
          fetch.state <= S_REQUEST;
=======
          fetch.pc      <= ctrl_i.pc_nxt; -- initialize from PC
          fetch.priv    <= ctrl_i.cpu_priv; -- set new privilege level
          fetch.debug   <= ctrl_i.cpu_debug; -- access from debug-mode
          fetch.state   <= S_REQUEST;
>>>>>>> 253e87ca

        when S_REQUEST => -- request next 32-bit-aligned instruction word
          -- ------------------------------------------------------------
          fetch.restart <= fetch.restart or ctrl_i.if_reset; -- buffer restart request
          if (ipb.free = "11") then -- free IPB space?
            fetch.state <= S_PENDING;
          elsif (fetch.restart = '1') or (ctrl_i.if_reset = '1') then -- restart because of branch
            fetch.state <= S_RESTART;
          end if;

        when S_PENDING => -- wait for bus response and write instruction data to prefetch buffer
          -- ------------------------------------------------------------
          fetch.restart <= fetch.restart or ctrl_i.if_reset; -- buffer restart request
          if (ibus_rsp_i.ack = '1') then -- wait for bus response
            fetch.pc <= std_ulogic_vector(unsigned(fetch.pc) + 4); -- next word
            fetch.pc(1) <= '0'; -- (re-)align to 32-bit
            if (fetch.restart = '1') or (ctrl_i.if_reset = '1') then -- restart request due to branch
              fetch.state <= S_RESTART;
            else -- request next linear instruction word
              fetch.state <= S_REQUEST;
            end if;
          end if;

        when others => -- undefined
          -- ------------------------------------------------------------
          fetch.state <= S_RESTART;

      end case;
    end if;
  end process fetch_fsm;

  -- instruction bus request --
<<<<<<< HEAD
  ibus_req_o.addr <= fetch.pc(XLEN - 1 downto 2) & "00"; -- word aligned
  ibus_req_o.stb <= '1' when (fetch.state = S_REQUEST) and (ipb.free = "11") else
                    '0';
  ibus_req_o.data <= (others => '0'); -- read-only
  ibus_req_o.ben <= (others => '1'); -- always full-word access
  ibus_req_o.rw <= '0'; -- read-only
  ibus_req_o.src <= '1'; -- always "instruction fetch" access
  ibus_req_o.priv <= fetch.priv; -- current effective privilege level
  ibus_req_o.debug <= ctrl_i.cpu_debug; -- CPU is in debug mode
  ibus_req_o.amo <= '0'; -- cannot be an atomic memory operation
  ibus_req_o.amoop <= (others => '0'); -- cannot be an atomic memory operation
  ibus_req_o.burst <= '0'; -- only single-access
  ibus_req_o.lock <= '0'; -- always unlocked access
  ibus_req_o.fence <= ctrl_i.if_fence; -- fence request, valid without STB being set ("out-of-band" signal)
=======
  ibus_req_o.meta  <= fetch.debug & fetch.priv & '1'; -- LSB: instruction access
  ibus_req_o.addr  <= fetch.pc(XLEN-1 downto 2) & "00";    -- word aligned
  ibus_req_o.stb   <= '1' when (fetch.state = S_REQUEST) and (ipb.free = "11") else '0';
  ibus_req_o.data  <= (others => '0');  -- read-only
  ibus_req_o.ben   <= (others => '1');  -- always full-word access
  ibus_req_o.rw    <= '0';              -- read-only
  ibus_req_o.amo   <= '0';              -- cannot be an atomic memory operation
  ibus_req_o.amoop <= (others => '0');  -- cannot be an atomic memory operation
  ibus_req_o.burst <= '0';              -- only single-access
  ibus_req_o.lock  <= '0';              -- always unlocked access
  ibus_req_o.fence <= ctrl_i.if_fence;  -- fence request, valid without STB being set ("out-of-band" signal)
>>>>>>> 253e87ca

  -- IPB instruction data and status --
  ipb.wdata(0) <= ibus_rsp_i.err & ibus_rsp_i.data(15 downto 0);
  ipb.wdata(1) <= ibus_rsp_i.err & ibus_rsp_i.data(31 downto 16);

  -- IPB write enable --
  ipb.we(0) <= '1' when (fetch.state = S_PENDING) and (ibus_rsp_i.ack = '1') and ((fetch.pc(1) = '0') or (not RISCV_C)) else
               '0';
  ipb.we(1) <= '1' when (fetch.state = S_PENDING) and (ibus_rsp_i.ack = '1') else
               '0';

  -- Instruction Prefetch Buffer (FIFO) -----------------------------------------------------
  -- -------------------------------------------------------------------------------------------
  prefetch_buffer :
  for i in 0 to 1 generate
    ipb_inst : neorv32_cpu_frontend_ipb
    generic map(
      AWIDTH => 1, -- 1 address bit = 2 entries
      DWIDTH => 17 -- error status & instruction half-word data
    )
    port map(
      -- global control --
      clk_i => clk_i, -- clock, rising edge
      rstn_i => rstn_i, -- async reset, low-active
      clear_i => fetch.restart, -- sync reset, high-active
      -- write port --
      wdata_i => ipb.wdata(i), -- write data
      we_i => ipb.we(i), -- write enable
      free_o => ipb.free(i), -- at least one entry is free when set
      -- read port --
      re_i => ipb.re(i), -- read enable
      rdata_o => ipb.rdata(i), -- read data
      avail_o => ipb.avail(i) -- data available when set
    );
  end generate;

  -- ******************************************************************************************************************
  -- Instruction Issue (decompress 16-bit instruction and/or assemble a 32-bit instruction word)
  -- ******************************************************************************************************************

  issue_enabled :
  if RISCV_C generate

    -- Compressed Instructions Decoder --------------------------------------------------------
    -- -------------------------------------------------------------------------------------------
    neorv32_cpu_decompressor_inst : entity neorv32.neorv32_cpu_decompressor
      generic map(
        ZCB_EN => RISCV_ZCB,
        ZCMP_EN => RISCV_ZCMP
      )
      port map(
        instr_i => cmd16,
        instr_o => cmd32,
        instr_is_zcmp => instr_is_zcmp,
        zcmp_is_push => zcmp_is_push,
        zcmp_is_popret => zcmp_is_popret,
        zcmp_is_popretz => zcmp_is_popretz,
        zcmp_is_mvsa01 => zcmp_is_mvsa01,
        zcmp_is_mva01s => zcmp_is_mva01s
      );

    -- half-word select --
    cmd16 <= ipb.rdata(0)(15 downto 0) when (align_q = '0') else
             ipb.rdata(1)(15 downto 0);

    -- Issue Engine FSM -----------------------------------------------------------------------
    -- -------------------------------------------------------------------------------------------
    issue_fsm_sync : process (rstn_i, clk_i)
    begin
      if (rstn_i = '0') then
        align_q <= '0'; -- start aligned after reset
      elsif rising_edge(clk_i) then
        zcmp_instr_reg <= zcmp_instr_nxt;
        issue_state_reg <= issue_state_nxt;
        if (fetch.restart = '1') then
          align_q <= ctrl_i.pc_nxt(1); -- branch to unaligned address?
        elsif (ipb.re(0) = '1') or (ipb.re(1) = '1') or (issue_valid_zcmp /= "00") then
          align_q <= (align_q and (not align_clr)) or align_set; -- alignment "RS flip-flop"
        end if;
      end if;
    end process issue_fsm_sync;

    issue_fsm_comb : process (align_q, fetch, ipb, cmd32, zcmp_instr_reg, instr_is_zcmp, issue_state_reg, zcmp_in_uop_seq)
    begin
      -- defaults --
      align_set <= '0';
      align_clr <= '0';

      issue_state_nxt <= issue_state_reg;

      issue_valid_zcmp <= "00";
      issue_valid <= "00";
      frontend_bus_issue.instr <= (others => '0');
      frontend_bus_issue.compr <= '0';
      frontend_bus_issue.fault <= '0';

      frontend_bus_issue.zcmp_in_uop_seq <= '0';
      frontend_bus_issue.zcmp_atomic_tail <= '0';
      frontend_bus_issue.zcmp_start <= '0';

      zcmp_instr_nxt <= zcmp_instr_reg;
      zcmp_detect <= '0';

      case issue_state_reg is
        when S_ISSUE =>
          -- start at LOW half-word --
          if (align_q = '0') then
            if (ipb.rdata(0)(1 downto 0) /= "11") and (ipb.avail(0) = '1') then -- compressed, consume IPB(0) entry

              if (instr_is_zcmp = '1') then
                zcmp_instr_nxt <= ipb.rdata(0)(15 downto 0);
                issue_state_nxt <= S_ZCMP;
                frontend_bus_issue.zcmp_start <= '1';
                zcmp_detect <= '1';
              else
                align_set <= ipb.avail(0); -- start of next instruction word is NOT 32-bit-aligned
                issue_valid(0) <= ipb.avail(0);
                issue_valid(1) <= '0';
                frontend_bus_issue.fault <= ipb.rdata(0)(16);
                frontend_bus_issue.instr <= cmd32;
                frontend_bus_issue.compr <= '1';
              end if;
            elsif (ipb.avail = "11") then -- aligned uncompressed, consume both IPB entries
              issue_valid(0) <= ipb.avail(1) and ipb.avail(0);
              issue_valid(1) <= ipb.avail(1) and ipb.avail(0);
              frontend_bus_issue.fault <= ipb.rdata(1)(16) or ipb.rdata(0)(16);
              frontend_bus_issue.instr <= ipb.rdata(1)(15 downto 0) & ipb.rdata(0)(15 downto 0);
              frontend_bus_issue.compr <= '0';
            end if;
            -- start at HIGH half-word --
          elsif (ipb.avail(1) = '1') then
            if (ipb.rdata(1)(1 downto 0) /= "11") then -- compressed, consume IPB(1) entry

              if (instr_is_zcmp = '1') then
                zcmp_instr_nxt <= ipb.rdata(1)(15 downto 0);
                issue_state_nxt <= S_ZCMP;
                frontend_bus_issue.zcmp_start <= '1'; -- zcmp sequence is about to start
                zcmp_detect <= '1';
              else
                align_clr <= ipb.avail(1); -- start of next instruction word is 32-bit-aligned again
                issue_valid(0) <= '0';
                issue_valid(1) <= ipb.avail(1);
                frontend_bus_issue.fault <= ipb.rdata(1)(16);
                frontend_bus_issue.instr <= cmd32;
                frontend_bus_issue.compr <= '1';
              end if;
            elsif (ipb.avail = "11") then -- unaligned uncompressed, consume both IPB entries
              issue_valid(0) <= ipb.avail(0) and ipb.avail(1);
              issue_valid(1) <= ipb.avail(0) and ipb.avail(1);
              frontend_bus_issue.fault <= ipb.rdata(0)(16) or ipb.rdata(1)(16);
              frontend_bus_issue.instr <= ipb.rdata(0)(15 downto 0) & ipb.rdata(1)(15 downto 0);
              frontend_bus_issue.compr <= '0';
            end if;
          end if;
        when S_ZCMP =>

          if zcmp_in_uop_seq = '0' then
            issue_state_nxt <= S_ISSUE;
            zcmp_instr_nxt <= (others => '0');
            if (align_q = '0') then
              align_set <= ipb.avail(0); -- start of next instruction word is NOT 32-bit-aligned
              issue_valid_zcmp <= "01";
            else
              align_clr <= ipb.avail(1); -- start of next instruction word is 32-bit-aligned again
              issue_valid_zcmp <= "10";
            end if;
          end if;

          if (fetch.restart = '1') then -- on branch ipb's must not be acknowledged as they contain old instructions 
            issue_valid_zcmp <= "00";
            issue_state_nxt <= S_ISSUE;
          end if;
      end case;
    end process issue_fsm_comb;

    -- issue valid instruction word to execution stage --
    frontend_bus_issue.valid <= issue_valid(1) or issue_valid(0);

    frontend_o <= frontend_bus_zcmp when zcmp_in_uop_seq = '1' else
                  frontend_bus_issue;

    -- IPB read access --
    ipb.re(0) <= (issue_valid(0) and ctrl_i.if_ready) or (issue_valid_zcmp(0));
    ipb.re(1) <= (issue_valid(1) and ctrl_i.if_ready) or (issue_valid_zcmp(1));

    zcmp_enabled :
    if RISCV_ZCMP generate

      zcmp_reg_list <= zcmp_instr_reg(7 downto 4);
      zcmp_num_regs <= 13 when to_integer(unsigned(zcmp_reg_list)) = 15 else
                       0 when to_integer(unsigned(zcmp_reg_list)) < 4 else
                       to_integer(unsigned(zcmp_reg_list)) - 3;

      zcmp_stack_adj_base <= 64 when to_integer(unsigned(zcmp_reg_list)) = 15 else
                             48 when to_integer(unsigned(zcmp_reg_list)) >= 12 else
                             32 when to_integer(unsigned(zcmp_reg_list)) >= 8 else
                             16;

      zcmp_stack_adj <= zcmp_stack_adj_base + ((to_integer(unsigned(zcmp_instr_reg(3 downto 2))) * 16));

      zcmp_stack_sw_offset <= to_signed(-((zcmp_num_regs - uop_ctr) * 4), zcmp_stack_sw_offset'length);
      zcmp_stack_lw_offset <= to_signed(-((zcmp_num_regs - uop_ctr) * 4) + zcmp_stack_adj, zcmp_stack_lw_offset'length);

      zcmp_ls_reg <= "00001" when uop_ctr = 0 else -- ra
                     "01000" when uop_ctr = 1 else -- s0
                     "01001" when uop_ctr = 2 else -- s1
                     std_ulogic_vector(to_unsigned(uop_ctr + 15, zcmp_ls_reg'length)); -- s2-s11 (s2 == x18)

      zcmp_sw_instr <= std_ulogic_vector(zcmp_stack_sw_offset(11 downto 5)) & zcmp_ls_reg & zcmp_instr_rs1_sp & zcmp_instr_funct3 & std_ulogic_vector(zcmp_stack_sw_offset(4 downto 0)) & zcmp_sw_instr_opcode;
      -- zcmp_lw_instr <= std_ulogic_vector(zcmp_stack_lw_offset(11 downto 5)) & zcmp_ls_reg & zcmp_instr_rs1 & zcmp_instr_funct3 & std_ulogic_vector(zcmp_stack_lw_offset(4 downto 0)) & zcmp_lw_instr_opcode;

      zcmp_lw_instr <= std_ulogic_vector(zcmp_stack_lw_offset) & zcmp_instr_rs1_sp & zcmp_instr_funct3 & zcmp_ls_reg & zcmp_lw_instr_opcode;

      zcmp_instr <= zcmp_sw_instr when zcmp_is_push = '1' else
                    zcmp_lw_instr;

      zcmp_push_stack_adj_instr <= std_ulogic_vector(-to_signed(zcmp_stack_adj, 12)) &
                                   zcmp_addi_rs1_sp & -- rs1 = sp 
                                   zcmp_addi_instr_funct3 &
                                   zcmp_addi_rs1_sp & -- rd = rs1 = sp 
                                   zcmp_addi_instr_opcode; -- addi 

      zcmp_pop_stack_adj_instr <= std_ulogic_vector(to_signed(zcmp_stack_adj, 12)) &
                                  zcmp_addi_rs1_sp & -- rs1 = sp 
                                  zcmp_addi_instr_funct3 &
                                  zcmp_addi_rs1_sp & -- rd = rs1 = sp 
                                  zcmp_addi_instr_opcode; -- addi 

      zcmp_stack_adj_instr <= zcmp_push_stack_adj_instr when zcmp_is_push = '1' else
                              zcmp_pop_stack_adj_instr;

      zcmp_li_a0_instr <= "00000000000000000000" & "01010" & zcmp_addi_instr_opcode;
      zcmp_jalr_instr <= "000000000000" & zcmp_instr_rs1_ra & "00000000" & zcmp_jalr_instr_opcode;

      uop_ctr_clr <= '0';

      uop_ctr_next <= 0 when uop_ctr_clr = '1' else
                      uop_ctr_nxt_in_seq;

      zcmp_sa01_r1s <= (zcmp_instr_reg(9) or zcmp_instr_reg(8)) &
                       (not (zcmp_instr_reg(9) or zcmp_instr_reg(8))) &
                       zcmp_instr_reg(9 downto 7);

      zcmp_sa01_r2s <= (zcmp_instr_reg(4) or zcmp_instr_reg(3)) &
                       (not (zcmp_instr_reg(4) or zcmp_instr_reg(3))) &
                       zcmp_instr_reg(4 downto 2);

      uop_fsm_sync : process (rstn_i, clk_i)
      begin
        if (rstn_i = '0') then
          uop_ctr <= 0;
          uop_state_reg <= S_IDLE;
        elsif rising_edge(clk_i) then
          uop_ctr <= uop_ctr_next;
          uop_state_reg <= uop_state_nxt;
        end if;
      end process uop_fsm_sync;

      uop_fsm_comb : process (uop_state_reg, zcmp_jalr_instr, zcmp_sa01_r1s, zcmp_sa01_r2s, zcmp_is_mvsa01, zcmp_is_mva01s, uop_ctr, fetch, ipb, zcmp_in_uop_seq, zcmp_is_popret, zcmp_is_popretz, ctrl_i, zcmp_detect, zcmp_num_regs, zcmp_instr, zcmp_stack_adj_instr)
      begin
        uop_ctr_nxt_in_seq <= uop_ctr;
        uop_state_nxt <= uop_state_reg;
        zcmp_in_uop_seq <= '0';
        frontend_bus_zcmp.valid <= '0';
        frontend_bus_zcmp.compr <= '0';
        frontend_bus_zcmp.fault <= '0';
        frontend_bus_zcmp.instr <= (others => '0');
        frontend_bus_zcmp.zcmp_in_uop_seq <= zcmp_in_uop_seq;
        frontend_bus_zcmp.zcmp_atomic_tail <= '0';
        frontend_bus_zcmp.zcmp_start <= '0';

        case uop_state_reg is
          when S_IDLE =>
            if (zcmp_detect = '1') then
              if (zcmp_is_mvsa01 = '1' or zcmp_is_mva01s = '1') then
                uop_state_nxt <= S_ZCMP_DOUBLE_MOVE_1;
              else
                uop_state_nxt <= S_ZCMP_UOP_SEQ;
              end if;
            end if;

          when S_ZCMP_UOP_SEQ =>
            frontend_bus_zcmp.compr <= '1';
            zcmp_in_uop_seq <= '1';
            if (uop_ctr = 15) then --last instruction
              frontend_bus_zcmp.instr <= zcmp_stack_adj_instr;
              frontend_bus_zcmp.valid <= '1';

              if (ctrl_i.if_ready = '1') then
                uop_ctr_nxt_in_seq <= 0;

                if (zcmp_is_popret = '1') then
                  frontend_bus_zcmp.zcmp_atomic_tail <= '1';
                  uop_state_nxt <= S_POPRET;
                elsif (zcmp_is_popretz = '1') then
                  frontend_bus_zcmp.zcmp_atomic_tail <= '1';
                  uop_state_nxt <= S_POPRETZ;
                else
                  uop_state_nxt <= S_IDLE;
                end if;
              end if;

            else

              if (ctrl_i.if_ready = '1') then
                uop_ctr_nxt_in_seq <= uop_ctr + 1;
              end if;

              frontend_bus_zcmp.instr <= zcmp_instr;
              frontend_bus_zcmp.valid <= '1';

              if (uop_ctr + 1 = zcmp_num_regs and ctrl_i.if_ready = '1') then
                uop_ctr_nxt_in_seq <= 15;
              end if;

            end if;

            if (fetch.restart = '1' or ctrl_i.cpu_trap = '1') then
              uop_state_nxt <= S_ZCMP_BRANCH_ABORT;
              zcmp_in_uop_seq <= '0';
              uop_ctr_nxt_in_seq <= 0;
              frontend_bus_zcmp.valid <= '0';
              frontend_bus_zcmp.instr <= (others => '0');
            end if;

          when S_POPRET =>
            frontend_bus_zcmp.compr <= '1';
            frontend_bus_zcmp.zcmp_atomic_tail <= '1';
            zcmp_in_uop_seq <= '1';
            frontend_bus_zcmp.instr <= zcmp_jalr_instr;
            frontend_bus_zcmp.valid <= '1';

            if (ctrl_i.if_ready = '1') then
              uop_state_nxt <= S_IDLE;
            end if;

          when S_POPRETZ =>
            frontend_bus_zcmp.compr <= '1';
            frontend_bus_zcmp.zcmp_atomic_tail <= '1';
            zcmp_in_uop_seq <= '1';
            frontend_bus_zcmp.instr <= zcmp_zero_a0_instr; --zero a0
            frontend_bus_zcmp.valid <= '1';

            if (ctrl_i.if_ready = '1') then
              uop_state_nxt <= S_POPRET; -- issue ret instruction
            end if;

          when S_ZCMP_BRANCH_ABORT =>
            if (ipb.avail /= "00") then
              uop_state_nxt <= S_IDLE;
              if (zcmp_detect = '1') then
                if (zcmp_is_mvsa01 = '1' or zcmp_is_mva01s = '1') then
                  uop_state_nxt <= S_ZCMP_DOUBLE_MOVE_1;
                else
                  uop_state_nxt <= S_ZCMP_UOP_SEQ;
                end if;
              end if;
            end if;

          when S_ZCMP_DOUBLE_MOVE_1 =>
            frontend_bus_zcmp.compr <= '1';
            frontend_bus_zcmp.zcmp_atomic_tail <= '1';
            zcmp_in_uop_seq <= '1';

            if (zcmp_is_mva01s = '1') then
              frontend_bus_zcmp.instr <= x"000" & zcmp_sa01_r1s & zcmp_addi_instr_funct3 & "01010" & zcmp_addi_instr_opcode;
            else
              frontend_bus_zcmp.instr <= x"000" & "01010" & zcmp_addi_instr_funct3 & zcmp_sa01_r1s & zcmp_addi_instr_opcode;
            end if;

            frontend_bus_zcmp.valid <= '1';

            if (ctrl_i.if_ready = '1') then
              uop_state_nxt <= S_ZCMP_DOUBLE_MOVE_2;
            end if;

          when S_ZCMP_DOUBLE_MOVE_2 =>
            frontend_bus_zcmp.compr <= '1';
            frontend_bus_zcmp.zcmp_atomic_tail <= '1';
            zcmp_in_uop_seq <= '1';

            if (zcmp_is_mva01s = '1') then
              frontend_bus_zcmp.instr <= x"000" & zcmp_sa01_r2s & zcmp_addi_instr_funct3 & "01011" & zcmp_addi_instr_opcode;
            else
              frontend_bus_zcmp.instr <= x"000" & "01011" & zcmp_addi_instr_funct3 & zcmp_sa01_r2s & zcmp_addi_instr_opcode;
            end if;
            
            frontend_bus_zcmp.valid <= '1';

            if (ctrl_i.if_ready = '1') then
              uop_state_nxt <= S_IDLE;
            end if;

        end case;
      end process;
    end generate; -- /zcmp_enabled

    zcmp_disabled :
    if not RISCV_ZCMP generate
      zcmp_reg_list <= (others => '0');
      zcmp_num_regs <= 0;
      zcmp_stack_adj_base <= 0;
      zcmp_stack_adj <= 0;
      zcmp_stack_sw_offset <= (others => '0');
      zcmp_ls_reg <= (others => '0');
      zcmp_sw_instr <= (others => '0');
      zcmp_push_stack_adj_instr <= (others => '0');
      uop_ctr_clr <= '0';
      zcmp_in_uop_seq <= '0';
      zcmp_sa01_r1s <= (others => '0');
      zcmp_sa01_r2s <= (others => '0');
      zcmp_instr <= (others => '0'); 
      zcmp_jalr_instr <= (others => '0'); 
      zcmp_li_a0_instr <= (others => '0'); 
      zcmp_stack_adj_instr <= (others => '0'); 
      zcmp_stack_lw_offset <= (others => '0'); 
      zcmp_lw_instr <= (others => '0'); 
      zcmp_pop_stack_adj_instr <= (others => '0'); 
    end generate; -- /zcmp_disabled

  end generate; -- /issue_enabled

  -- issue engine disabled --
  issue_disabled :
  if not RISCV_C generate
    align_q <= '0';
    align_set <= '0';
    align_clr <= '0';
    issue_valid <= (others => '0');
    cmd16 <= (others => '0');
    cmd32 <= (others => '0');
    ipb.re <= (others => (ctrl_i.if_ready and ipb.avail(0)));
    frontend_o.valid <= ipb.avail(0);
    frontend_o.instr <= ipb.rdata(1)(15 downto 0) & ipb.rdata(0)(15 downto 0);
    frontend_o.compr <= '0';
    frontend_o.fault <= ipb.rdata(0)(16);
  end generate;

end neorv32_cpu_frontend_rtl;

-- ================================================================================ --
-- NEORV32 CPU - Instruction Prefetch Buffer                                        --
-- -------------------------------------------------------------------------------- --
-- The NEORV32 RISC-V Processor - https://github.com/stnolting/neorv32              --
-- Copyright (c) NEORV32 contributors.                                              --
-- Copyright (c) 2020 - 2025 Stephan Nolting. All rights reserved.                  --
-- Licensed under the BSD-3-Clause license, see LICENSE for details.                --
-- SPDX-License-Identifier: BSD-3-Clause                                            --
-- ================================================================================ --

library ieee;
use ieee.std_logic_1164.all;
use ieee.numeric_std.all;

library neorv32;
use neorv32.neorv32_package.all;

entity neorv32_cpu_frontend_ipb is
  generic (
    AWIDTH : natural; -- address width
    DWIDTH : natural -- data width
  );
  port (
    -- global control --
    clk_i : in std_ulogic; -- clock, rising edge
    rstn_i : in std_ulogic; -- async reset, low-active
    clear_i : in std_ulogic; -- sync reset, high-active
    -- write port --
    wdata_i : in std_ulogic_vector(DWIDTH - 1 downto 0); -- write data
    we_i : in std_ulogic; -- write enable
    free_o : out std_ulogic; -- at least one entry is free when set
    -- read port --
    re_i : in std_ulogic; -- read enable
    rdata_o : out std_ulogic_vector(DWIDTH - 1 downto 0); -- read data
    avail_o : out std_ulogic -- data available when set
  );
end neorv32_cpu_frontend_ipb;

architecture neorv32_cpu_frontend_ipb_rtl of neorv32_cpu_frontend_ipb is

  -- pointers and status --
  signal w_pnt, r_pnt : std_ulogic_vector(AWIDTH downto 0);
  signal match : std_ulogic;

  -- memory core --
  type ipb_t is array (0 to (2 ** AWIDTH) - 1) of std_ulogic_vector(DWIDTH - 1 downto 0);
  signal ipb : ipb_t;

begin

  -- Pointers -------------------------------------------------------------------------------
  -- -------------------------------------------------------------------------------------------
  pointer_reg : process (rstn_i, clk_i)
  begin
    if (rstn_i = '0') then
      w_pnt <= (others => '0');
      r_pnt <= (others => '0');
    elsif rising_edge(clk_i) then
      if (clear_i = '1') then
        w_pnt <= (others => '0');
      elsif (we_i = '1') then
        w_pnt <= std_ulogic_vector(unsigned(w_pnt) + 1);
      end if;
      if (clear_i = '1') then
        r_pnt <= (others => '0');
      elsif (re_i = '1') then
        r_pnt <= std_ulogic_vector(unsigned(r_pnt) + 1);
      end if;
    end if;
  end process pointer_reg;

  -- status --
  match <= '1' when (r_pnt(AWIDTH - 1 downto 0) = w_pnt(AWIDTH - 1 downto 0)) else
           '0';
  free_o <= '0' when (r_pnt(AWIDTH) /= w_pnt(AWIDTH)) and (match = '1') else
            '1';
  avail_o <= '0' when (r_pnt(AWIDTH) = w_pnt(AWIDTH)) and (match = '1') else
             '1';

  -- Memory Core ----------------------------------------------------------------------------
  -- -------------------------------------------------------------------------------------------
  mem_write : process (clk_i)
  begin
    if rising_edge(clk_i) then
      if (we_i = '1') then
        ipb(to_integer(unsigned(w_pnt(AWIDTH - 1 downto 0)))) <= wdata_i;
      end if;
    end if;
  end process mem_write;

  -- asynchronous(!) read --
  rdata_o <= ipb(to_integer(unsigned(r_pnt(AWIDTH - 1 downto 0))));

end neorv32_cpu_frontend_ipb_rtl;<|MERGE_RESOLUTION|>--- conflicted
+++ resolved
@@ -64,14 +64,9 @@
   type fetch_t is record
     state : state_t;
     restart : std_ulogic; -- buffered restart request (after branch)
-<<<<<<< HEAD
-    pc : std_ulogic_vector(XLEN - 1 downto 0);
-    priv : std_ulogic; -- fetch privilege level
-=======
     pc      : std_ulogic_vector(XLEN-1 downto 0);
     priv    : std_ulogic; -- fetch privilege level
     debug   : std_ulogic; -- debug-mode access
->>>>>>> 253e87ca
   end record;
   signal fetch : fetch_t;
 
@@ -153,30 +148,19 @@
     if (rstn_i = '0') then
       fetch.state <= S_RESTART;
       fetch.restart <= '1'; -- reset IPB and issue engine
-<<<<<<< HEAD
-      fetch.pc <= (others => '0');
-      fetch.priv <= priv_mode_m_c;
-=======
       fetch.pc      <= (others => '0');
       fetch.priv    <= priv_mode_m_c;
       fetch.debug   <= '0';
->>>>>>> 253e87ca
     elsif rising_edge(clk_i) then
       case fetch.state is
 
         when S_RESTART => -- set new start address
           -- ------------------------------------------------------------
           fetch.restart <= '0'; -- restart done
-<<<<<<< HEAD
-          fetch.pc <= ctrl_i.pc_nxt; -- initialize from PC
-          fetch.priv <= ctrl_i.cpu_priv; -- set new privilege level
-          fetch.state <= S_REQUEST;
-=======
           fetch.pc      <= ctrl_i.pc_nxt; -- initialize from PC
           fetch.priv    <= ctrl_i.cpu_priv; -- set new privilege level
           fetch.debug   <= ctrl_i.cpu_debug; -- access from debug-mode
           fetch.state   <= S_REQUEST;
->>>>>>> 253e87ca
 
         when S_REQUEST => -- request next 32-bit-aligned instruction word
           -- ------------------------------------------------------------
@@ -209,22 +193,6 @@
   end process fetch_fsm;
 
   -- instruction bus request --
-<<<<<<< HEAD
-  ibus_req_o.addr <= fetch.pc(XLEN - 1 downto 2) & "00"; -- word aligned
-  ibus_req_o.stb <= '1' when (fetch.state = S_REQUEST) and (ipb.free = "11") else
-                    '0';
-  ibus_req_o.data <= (others => '0'); -- read-only
-  ibus_req_o.ben <= (others => '1'); -- always full-word access
-  ibus_req_o.rw <= '0'; -- read-only
-  ibus_req_o.src <= '1'; -- always "instruction fetch" access
-  ibus_req_o.priv <= fetch.priv; -- current effective privilege level
-  ibus_req_o.debug <= ctrl_i.cpu_debug; -- CPU is in debug mode
-  ibus_req_o.amo <= '0'; -- cannot be an atomic memory operation
-  ibus_req_o.amoop <= (others => '0'); -- cannot be an atomic memory operation
-  ibus_req_o.burst <= '0'; -- only single-access
-  ibus_req_o.lock <= '0'; -- always unlocked access
-  ibus_req_o.fence <= ctrl_i.if_fence; -- fence request, valid without STB being set ("out-of-band" signal)
-=======
   ibus_req_o.meta  <= fetch.debug & fetch.priv & '1'; -- LSB: instruction access
   ibus_req_o.addr  <= fetch.pc(XLEN-1 downto 2) & "00";    -- word aligned
   ibus_req_o.stb   <= '1' when (fetch.state = S_REQUEST) and (ipb.free = "11") else '0';
@@ -236,7 +204,6 @@
   ibus_req_o.burst <= '0';              -- only single-access
   ibus_req_o.lock  <= '0';              -- always unlocked access
   ibus_req_o.fence <= ctrl_i.if_fence;  -- fence request, valid without STB being set ("out-of-band" signal)
->>>>>>> 253e87ca
 
   -- IPB instruction data and status --
   ipb.wdata(0) <= ibus_rsp_i.err & ibus_rsp_i.data(15 downto 0);
