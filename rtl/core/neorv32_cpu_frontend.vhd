-- ================================================================================ --
-- NEORV32 CPU - Front End (Instruction Fetch)                                      --
-- -------------------------------------------------------------------------------- --
-- + Fetch engine:    Fetches aligned 32-bit chunks of instruction words            --
-- + Prefetch buffer: Buffers pre-fetched 32-bit instruction data                   --
-- + Issue engine:    Decodes RVC instructions, aligns & issues instruction words   --
-- -------------------------------------------------------------------------------- --
-- The NEORV32 RISC-V Processor - https://github.com/stnolting/neorv32              --
-- Copyright (c) NEORV32 contributors.                                              --
-- Copyright (c) 2020 - 2025 Stephan Nolting. All rights reserved.                  --
-- Licensed under the BSD-3-Clause license, see LICENSE for details.                --
-- SPDX-License-Identifier: BSD-3-Clause                                            --
-- ================================================================================ --

library ieee;
use ieee.std_logic_1164.all;
use ieee.numeric_std.all;

library neorv32;
use neorv32.neorv32_package.all;

entity neorv32_cpu_frontend is
  generic (
    RISCV_C : boolean; -- implement C ISA extension
    RISCV_ZCB : boolean; -- implement Zcb ISA sub-extension
    RISCV_ZCMP : boolean -- implement Zcb ISA sub-extension
  );
  port (
    -- global control --
    clk_i : in std_ulogic; -- global clock, rising edge
    rstn_i : in std_ulogic; -- global reset, low-active, async
    ctrl_i : in ctrl_bus_t; -- main control bus
    -- instruction fetch interface --
    ibus_req_o : out bus_req_t;
    ibus_rsp_i : in bus_rsp_t;
    -- back-end interface --
    frontend_o : out if_bus_t
  );
end neorv32_cpu_frontend;

architecture neorv32_cpu_frontend_rtl of neorv32_cpu_frontend is

  -- instruction prefetch buffer --
  component neorv32_cpu_frontend_ipb
    generic (
      AWIDTH : natural;
      DWIDTH : natural
    );
    port (
      clk_i : in std_ulogic;
      rstn_i : in std_ulogic;
      clear_i : in std_ulogic;
      wdata_i : in std_ulogic_vector(DWIDTH - 1 downto 0);
      we_i : in std_ulogic;
      free_o : out std_ulogic;
      re_i : in std_ulogic;
      rdata_o : out std_ulogic_vector(DWIDTH - 1 downto 0);
      avail_o : out std_ulogic
    );
  end component;

  -- instruction fetch engine --
  type state_t is (S_RESTART, S_REQUEST, S_PENDING);
  type fetch_t is record
    state : state_t;
    restart : std_ulogic; -- buffered restart request (after branch)
    pc : std_ulogic_vector(XLEN - 1 downto 0);
    priv : std_ulogic; -- fetch privilege level
  end record;
  signal fetch : fetch_t;

  -- instruction prefetch buffer (FIFO) interface --
  type ipb_data_t is array (0 to 1) of std_ulogic_vector(16 downto 0); -- bus_error & 16-bit instruction
  type ipb_t is record
    wdata, rdata : ipb_data_t;
    we, re : std_ulogic_vector(1 downto 0);
    free, avail : std_ulogic_vector(1 downto 0);
  end record;
  signal ipb : ipb_t;

  -- instruction issue engine --
  signal align_q, align_set, align_clr : std_ulogic;
  signal issue_valid : std_ulogic_vector(1 downto 0);
  signal cmd16 : std_ulogic_vector(15 downto 0);
  signal cmd32 : std_ulogic_vector(31 downto 0);

  type issue_state_type is (S_ISSUE, S_ZCMP);
  signal issue_state_reg, issue_state_nxt : issue_state_type;

  signal frontend_bus_zcmp, frontend_bus_issue : if_bus_t;

  type uop_state_type is (S_IDLE, S_ZCMP_UOP_SEQ, S_POPRET, S_POPRETZ, S_ZCMP_DOUBLE_MOVE_1, S_ZCMP_DOUBLE_MOVE_2, S_ZCMP_BRANCH_ABORT);
  signal uop_state_reg, uop_state_nxt : uop_state_type;

  signal zcmp_instr_reg, zcmp_instr_nxt : std_ulogic_vector(15 downto 0) := (others => '0');

  signal uop_ctr, uop_ctr_next, uop_ctr_nxt_in_seq : integer range 0 to 15;
  signal uop_ctr_clr : std_ulogic;

  signal zcmp_stack_sw_offset, zcmp_stack_lw_offset : signed(11 downto 0);
  signal zcmp_reg_list : std_ulogic_vector(3 downto 0);
  signal zcmp_ls_reg : std_ulogic_vector(4 downto 0);
  signal zcmp_num_regs : integer range 0 to 15;
  signal zcmp_stack_adj_base : integer range 0 to 127;
  signal zcmp_stack_adj : integer range 0 to 255;
  signal zcmp_detect : std_ulogic;
  signal zcmp_in_uop_seq : std_ulogic;

  signal issue_valid_zcmp : std_ulogic_vector(1 downto 0);

  -- decompressor signal for Zcmp
  signal instr_is_zcmp : std_ulogic;
  signal zcmp_is_push : std_ulogic;
  signal zcmp_is_popret : std_ulogic;
  signal zcmp_is_popretz : std_ulogic;
  signal zcmp_is_mvsa01 : std_ulogic;
  signal zcmp_is_mvsa01s : std_ulogic;

  signal zcmp_instr, zcmp_sw_instr, zcmp_lw_instr, zcmp_jalr_instr : std_ulogic_vector(31 downto 0);
  constant zcmp_sw_instr_opcode : std_ulogic_vector(6 downto 0) := "0100011";
  constant zcmp_lw_instr_opcode : std_ulogic_vector(6 downto 0) := "0000011";
  constant zcmp_jalr_instr_opcode : std_ulogic_vector(6 downto 0) := "1100111";

  constant zcmp_instr_funct3 : std_ulogic_vector(2 downto 0) := "010";
  constant zcmp_instr_rs1_sp : std_ulogic_vector(4 downto 0) := "00010"; -- stack pointer 
  constant zcmp_instr_rs1_ra : std_ulogic_vector(4 downto 0) := "00001"; -- return address 

  signal zcmp_stack_adj_instr, zcmp_push_stack_adj_instr, zcmp_pop_stack_adj_instr, zcmp_li_a0_instr : std_ulogic_vector(31 downto 0);
  constant zcmp_addi_instr_opcode : std_ulogic_vector(6 downto 0) := "0010011";
  constant zcmp_addi_instr_funct3 : std_ulogic_vector(2 downto 0) := "000";
  constant zcmp_addi_rs1_sp : std_ulogic_vector(4 downto 0) := "00010"; -- stack pointer 

  constant zcmp_zero_a0_instr : std_ulogic_vector(31 downto 0) := x"00000513"; -- addi x10, x0, 0 == li a0, 0

  signal zcmp_sa01_r1s, zcmp_sa01_r2s : std_ulogic_vector(4 downto 0);

begin

  -- ******************************************************************************************************************
  -- Instruction Fetch (always fetch 32-bit-aligned 32-bit chunks of data)
  -- ******************************************************************************************************************

  -- Fetch Engine FSM -----------------------------------------------------------------------
  -- -------------------------------------------------------------------------------------------
  fetch_fsm : process (rstn_i, clk_i)
  begin
    if (rstn_i = '0') then
      fetch.state <= S_RESTART;
      fetch.restart <= '1'; -- reset IPB and issue engine
      fetch.pc <= (others => '0');
      fetch.priv <= priv_mode_m_c;
    elsif rising_edge(clk_i) then
      case fetch.state is

        when S_RESTART => -- set new start address
          -- ------------------------------------------------------------
          fetch.restart <= '0'; -- restart done
          fetch.pc <= ctrl_i.pc_nxt; -- initialize from PC
          fetch.priv <= ctrl_i.cpu_priv; -- set new privilege level
          fetch.state <= S_REQUEST;

        when S_REQUEST => -- request next 32-bit-aligned instruction word
          -- ------------------------------------------------------------
          fetch.restart <= fetch.restart or ctrl_i.if_reset; -- buffer restart request
          if (ipb.free = "11") then -- free IPB space?
            fetch.state <= S_PENDING;
          elsif (fetch.restart = '1') or (ctrl_i.if_reset = '1') then -- restart because of branch
            fetch.state <= S_RESTART;
          end if;

        when S_PENDING => -- wait for bus response and write instruction data to prefetch buffer
          -- ------------------------------------------------------------
          fetch.restart <= fetch.restart or ctrl_i.if_reset; -- buffer restart request
          if (ibus_rsp_i.ack = '1') then -- wait for bus response
            fetch.pc <= std_ulogic_vector(unsigned(fetch.pc) + 4); -- next word
            fetch.pc(1) <= '0'; -- (re-)align to 32-bit
            if (fetch.restart = '1') or (ctrl_i.if_reset = '1') then -- restart request due to branch
              fetch.state <= S_RESTART;
            else -- request next linear instruction word
              fetch.state <= S_REQUEST;
            end if;
          end if;

        when others => -- undefined
          -- ------------------------------------------------------------
          fetch.state <= S_RESTART;

      end case;
    end if;
  end process fetch_fsm;

  -- instruction bus request --
  ibus_req_o.addr <= fetch.pc(XLEN - 1 downto 2) & "00"; -- word aligned
  ibus_req_o.stb <= '1' when (fetch.state = S_REQUEST) and (ipb.free = "11") else
                    '0';
  ibus_req_o.data <= (others => '0'); -- read-only
  ibus_req_o.ben <= (others => '1'); -- always full-word access
  ibus_req_o.rw <= '0'; -- read-only
  ibus_req_o.src <= '1'; -- always "instruction fetch" access
  ibus_req_o.priv <= fetch.priv; -- current effective privilege level
  ibus_req_o.debug <= ctrl_i.cpu_debug; -- CPU is in debug mode
  ibus_req_o.amo <= '0'; -- cannot be an atomic memory operation
  ibus_req_o.amoop <= (others => '0'); -- cannot be an atomic memory operation
  ibus_req_o.burst <= '0'; -- only single-access
  ibus_req_o.lock <= '0'; -- always unlocked access
  ibus_req_o.fence <= ctrl_i.if_fence; -- fence request, valid without STB being set ("out-of-band" signal)

  -- IPB instruction data and status --
  ipb.wdata(0) <= ibus_rsp_i.err & ibus_rsp_i.data(15 downto 0);
  ipb.wdata(1) <= ibus_rsp_i.err & ibus_rsp_i.data(31 downto 16);

  -- IPB write enable --
  ipb.we(0) <= '1' when (fetch.state = S_PENDING) and (ibus_rsp_i.ack = '1') and ((fetch.pc(1) = '0') or (not RISCV_C)) else
               '0';
  ipb.we(1) <= '1' when (fetch.state = S_PENDING) and (ibus_rsp_i.ack = '1') else
               '0';

  -- Instruction Prefetch Buffer (FIFO) -----------------------------------------------------
  -- -------------------------------------------------------------------------------------------
  prefetch_buffer :
  for i in 0 to 1 generate
    ipb_inst : neorv32_cpu_frontend_ipb
    generic map(
      AWIDTH => 1, -- 1 address bit = 2 entries
      DWIDTH => 17 -- error status & instruction half-word data
    )
    port map(
      -- global control --
      clk_i => clk_i, -- clock, rising edge
      rstn_i => rstn_i, -- async reset, low-active
      clear_i => fetch.restart, -- sync reset, high-active
      -- write port --
      wdata_i => ipb.wdata(i), -- write data
      we_i => ipb.we(i), -- write enable
      free_o => ipb.free(i), -- at least one entry is free when set
      -- read port --
      re_i => ipb.re(i), -- read enable
      rdata_o => ipb.rdata(i), -- read data
      avail_o => ipb.avail(i) -- data available when set
    );
  end generate;

  -- ******************************************************************************************************************
  -- Instruction Issue (decompress 16-bit instruction and/or assemble a 32-bit instruction word)
  -- ******************************************************************************************************************

  issue_enabled :
  if RISCV_C generate

    -- Compressed Instructions Decoder --------------------------------------------------------
    -- -------------------------------------------------------------------------------------------
    neorv32_cpu_decompressor_inst : entity neorv32.neorv32_cpu_decompressor
      generic map(
        ZCB_EN => RISCV_ZCB,
        ZCMP_EN => RISCV_ZCMP
      )
      port map(
        instr_i => cmd16,
        instr_o => cmd32,
        instr_is_zcmp => instr_is_zcmp,
        zcmp_is_push => zcmp_is_push,
        zcmp_is_popret => zcmp_is_popret,
        zcmp_is_popretz => zcmp_is_popretz,
        zcmp_is_mvsa01 => zcmp_is_mvsa01,
        zcmp_is_mvsa01s => zcmp_is_mvsa01s
      );

    -- half-word select --
    cmd16 <= ipb.rdata(0)(15 downto 0) when (align_q = '0') else
             ipb.rdata(1)(15 downto 0);

    -- Issue Engine FSM -----------------------------------------------------------------------
    -- -------------------------------------------------------------------------------------------
    issue_fsm_sync : process (rstn_i, clk_i)
    begin
      if (rstn_i = '0') then
        align_q <= '0'; -- start aligned after reset
      elsif rising_edge(clk_i) then
        zcmp_instr_reg <= zcmp_instr_nxt;
        issue_state_reg <= issue_state_nxt;
        if (fetch.restart = '1') then
          align_q <= ctrl_i.pc_nxt(1); -- branch to unaligned address?
        elsif (ipb.re(0) = '1') or (ipb.re(1) = '1') or (issue_valid_zcmp /= "00") then
          align_q <= (align_q and (not align_clr)) or align_set; -- alignment "RS flip-flop"
        end if;
      end if;
    end process issue_fsm_sync;

    issue_fsm_comb : process (align_q, fetch, ipb, cmd32, zcmp_instr_reg, instr_is_zcmp, issue_state_reg, zcmp_in_uop_seq)
    begin
      -- defaults --
      align_set <= '0';
      align_clr <= '0';

      issue_state_nxt <= issue_state_reg;

      issue_valid_zcmp <= "00";
      issue_valid <= "00";
      frontend_bus_issue.instr <= (others => '0');
      frontend_bus_issue.compr <= '0';
      frontend_bus_issue.fault <= '0';

      frontend_bus_issue.zcmp_finished <= '0';
      frontend_bus_issue.zcmp_in_uop_seq <= '0';

      zcmp_instr_nxt <= zcmp_instr_reg;
      zcmp_detect <= '0';

      case issue_state_reg is
        when S_ISSUE =>
          -- start at LOW half-word --
          if (align_q = '0') then
            if (ipb.rdata(0)(1 downto 0) /= "11") and (ipb.avail(0) = '1') then -- compressed, consume IPB(0) entry

              if (instr_is_zcmp = '1') then
                zcmp_instr_nxt <= ipb.rdata(0)(15 downto 0);
                issue_state_nxt <= S_ZCMP;
                zcmp_detect <= '1';
              else
                align_set <= ipb.avail(0); -- start of next instruction word is NOT 32-bit-aligned
                issue_valid(0) <= ipb.avail(0);
                issue_valid(1) <= '0';
                frontend_bus_issue.fault <= ipb.rdata(0)(16);
                frontend_bus_issue.instr <= cmd32;
                frontend_bus_issue.compr <= '1';
              end if;
            elsif (ipb.avail = "11") then -- aligned uncompressed, consume both IPB entries
              issue_valid(0) <= ipb.avail(1) and ipb.avail(0);
              issue_valid(1) <= ipb.avail(1) and ipb.avail(0);
              frontend_bus_issue.fault <= ipb.rdata(1)(16) or ipb.rdata(0)(16);
              frontend_bus_issue.instr <= ipb.rdata(1)(15 downto 0) & ipb.rdata(0)(15 downto 0);
              frontend_bus_issue.compr <= '0';
            end if;
            -- start at HIGH half-word --
          elsif (ipb.avail(1) = '1') then
            if (ipb.rdata(1)(1 downto 0) /= "11") then -- compressed, consume IPB(1) entry

              if (instr_is_zcmp = '1') then
                zcmp_instr_nxt <= ipb.rdata(1)(15 downto 0);
                issue_state_nxt <= S_ZCMP;
                zcmp_detect <= '1';
              else
                align_clr <= ipb.avail(1); -- start of next instruction word is 32-bit-aligned again
                issue_valid(0) <= '0';
                issue_valid(1) <= ipb.avail(1);
                frontend_bus_issue.fault <= ipb.rdata(1)(16);
                frontend_bus_issue.instr <= cmd32;
                frontend_bus_issue.compr <= '1';
              end if;
            elsif (ipb.avail = "11") then -- unaligned uncompressed, consume both IPB entries
              issue_valid(0) <= ipb.avail(0) and ipb.avail(1);
              issue_valid(1) <= ipb.avail(0) and ipb.avail(1);
              frontend_bus_issue.fault <= ipb.rdata(0)(16) or ipb.rdata(1)(16);
              frontend_bus_issue.instr <= ipb.rdata(0)(15 downto 0) & ipb.rdata(1)(15 downto 0);
              frontend_bus_issue.compr <= '0';
            end if;
          end if;
        when S_ZCMP =>

          if zcmp_in_uop_seq = '0' then
            frontend_bus_issue.zcmp_finished <= '1';
            issue_state_nxt <= S_ISSUE;
            zcmp_instr_nxt <= (others => '0');
            if (align_q = '0') then
              align_set <= ipb.avail(0); -- start of next instruction word is NOT 32-bit-aligned
              issue_valid_zcmp <= "01";
            else
              align_clr <= ipb.avail(1); -- start of next instruction word is 32-bit-aligned again
              issue_valid_zcmp <= "10";
            end if;
          end if;

          if (fetch.restart = '1') then -- on branch ipb's must not be acknowledged as they contain old instructions 
            issue_valid_zcmp <= "00";
            issue_state_nxt <= S_ISSUE;
          end if;
      end case;
    end process issue_fsm_comb;

    -- issue valid instruction word to execution stage --
    frontend_bus_issue.valid <= issue_valid(1) or issue_valid(0);

    frontend_o <= frontend_bus_zcmp when zcmp_in_uop_seq = '1' else
                  frontend_bus_issue;

    -- IPB read access --
    ipb.re(0) <= (issue_valid(0) and ctrl_i.if_ready) or (issue_valid_zcmp(0));
    ipb.re(1) <= (issue_valid(1) and ctrl_i.if_ready) or (issue_valid_zcmp(1));

    zcmp_enabled :
    if RISCV_ZCMP generate

      zcmp_reg_list <= zcmp_instr_reg(7 downto 4);
      zcmp_num_regs <= 13 when to_integer(unsigned(zcmp_reg_list)) = 15 else
                       0 when to_integer(unsigned(zcmp_reg_list)) < 4 else
                       to_integer(unsigned(zcmp_reg_list)) - 3;

      zcmp_stack_adj_base <= 64 when to_integer(unsigned(zcmp_reg_list)) = 15 else
                             48 when to_integer(unsigned(zcmp_reg_list)) >= 12 else
                             32 when to_integer(unsigned(zcmp_reg_list)) >= 8 else
                             16;

      zcmp_stack_adj <= zcmp_stack_adj_base + ((to_integer(unsigned(zcmp_instr_reg(3 downto 2))) * 16));

      zcmp_stack_sw_offset <= to_signed(-((zcmp_num_regs - uop_ctr) * 4), zcmp_stack_sw_offset'length);
      zcmp_stack_lw_offset <= to_signed(-((zcmp_num_regs - uop_ctr) * 4) + zcmp_stack_adj, zcmp_stack_lw_offset'length);

      zcmp_ls_reg <= "00001" when uop_ctr = 0 else -- ra
                     "01000" when uop_ctr = 1 else -- s0
                     "01001" when uop_ctr = 2 else -- s1
                     std_ulogic_vector(to_unsigned(uop_ctr + 15, zcmp_ls_reg'length)); -- s2-s11 (s2 == x18)

      zcmp_sw_instr <= std_ulogic_vector(zcmp_stack_sw_offset(11 downto 5)) & zcmp_ls_reg & zcmp_instr_rs1_sp & zcmp_instr_funct3 & std_ulogic_vector(zcmp_stack_sw_offset(4 downto 0)) & zcmp_sw_instr_opcode;
      -- zcmp_lw_instr <= std_ulogic_vector(zcmp_stack_lw_offset(11 downto 5)) & zcmp_ls_reg & zcmp_instr_rs1 & zcmp_instr_funct3 & std_ulogic_vector(zcmp_stack_lw_offset(4 downto 0)) & zcmp_lw_instr_opcode;

      zcmp_lw_instr <= std_ulogic_vector(zcmp_stack_lw_offset) & zcmp_instr_rs1_sp & zcmp_instr_funct3 & zcmp_ls_reg & zcmp_lw_instr_opcode;

      zcmp_instr <= zcmp_sw_instr when zcmp_is_push = '1' else
                    zcmp_lw_instr;

      zcmp_push_stack_adj_instr <= std_ulogic_vector(-to_signed(zcmp_stack_adj, 12)) &
                                   zcmp_addi_rs1_sp & -- rs1 = sp 
                                   zcmp_addi_instr_funct3 &
                                   zcmp_addi_rs1_sp & -- rd = rs1 = sp 
                                   zcmp_addi_instr_opcode; -- addi 

      zcmp_pop_stack_adj_instr <= std_ulogic_vector(to_signed(zcmp_stack_adj, 12)) &
                                  zcmp_addi_rs1_sp & -- rs1 = sp 
                                  zcmp_addi_instr_funct3 &
                                  zcmp_addi_rs1_sp & -- rd = rs1 = sp 
                                  zcmp_addi_instr_opcode; -- addi 

      zcmp_stack_adj_instr <= zcmp_push_stack_adj_instr when zcmp_is_push = '1' else
                              zcmp_pop_stack_adj_instr;

      zcmp_li_a0_instr <= (31 downto 12 => '0',
                          11 downto 7 => "01010",
                          6 downto 0 => zcmp_addi_instr_opcode);

      zcmp_jalr_instr <= (31 downto 20 => '0',
                         19 downto 15 => zcmp_instr_rs1_ra,
                         14 downto 7 => '0',
                         6 downto 0 => zcmp_jalr_instr_opcode);

      uop_ctr_clr <= '0';

      uop_ctr_next <= 0 when uop_ctr_clr = '1' else
                      uop_ctr_nxt_in_seq;

      zcmp_sa01_r1s <= (zcmp_instr_reg(9) or zcmp_instr_reg(8),
                       not (zcmp_instr_reg(9) or zcmp_instr_reg(8)),
                       zcmp_instr_reg(9 downto 7));

      zcmp_sa01_r2s <= (zcmp_instr_reg(4) or zcmp_instr_reg(3),
                       not (zcmp_instr_reg(4) or zcmp_instr_reg(3)),
                       zcmp_instr_reg(4 downto 2));

      uop_fsm_sync : process (rstn_i, clk_i)
      begin
        if (rstn_i = '0') then
          uop_ctr <= 0;
          uop_state_reg <= S_IDLE;
        elsif rising_edge(clk_i) then
          uop_ctr <= uop_ctr_next;
          uop_state_reg <= uop_state_nxt;
        end if;
      end process uop_fsm_sync;

      uop_fsm_comb : process (uop_state_reg, zcmp_jalr_instr, zcmp_sa01_r1s, zcmp_sa01_r2s, zcmp_is_mvsa01, zcmp_is_mvsa01s, uop_ctr, fetch, ipb, zcmp_in_uop_seq, zcmp_is_popret, zcmp_is_popretz, ctrl_i, zcmp_detect, zcmp_num_regs, zcmp_instr, zcmp_stack_adj_instr)
      begin
        uop_ctr_nxt_in_seq <= uop_ctr;
        uop_state_nxt <= uop_state_reg;
        zcmp_in_uop_seq <= '0';
        frontend_bus_zcmp.valid <= '0';
        frontend_bus_zcmp.compr <= '0';
        frontend_bus_zcmp.fault <= '0';
        frontend_bus_zcmp.instr <= (others => '0');
        frontend_bus_zcmp.zcmp_finished <= '0';
        frontend_bus_zcmp.zcmp_in_uop_seq <= zcmp_in_uop_seq;

        case uop_state_reg is
          when S_IDLE =>
            if (zcmp_detect = '1') then
              if (zcmp_is_mvsa01 = '1' or zcmp_is_mvsa01s = '1') then
                uop_state_nxt <= S_ZCMP_DOUBLE_MOVE_1;
              else
                uop_state_nxt <= S_ZCMP_UOP_SEQ;
              end if;
            end if;

          when S_ZCMP_UOP_SEQ =>
            zcmp_in_uop_seq <= '1';
            if (uop_ctr = 15) then --last instruction
              frontend_bus_zcmp.instr <= zcmp_stack_adj_instr;
              frontend_bus_zcmp.valid <= '1';

              if (ctrl_i.if_ready = '1') then
                uop_ctr_nxt_in_seq <= 0;

                if (zcmp_is_popret = '1') then
                  uop_state_nxt <= S_POPRET;
                elsif (zcmp_is_popretz = '1') then
                  uop_state_nxt <= S_POPRETZ;
                else
                  uop_state_nxt <= S_IDLE;
                end if;
              end if;

            else

              if (ctrl_i.if_ready = '1') then
                uop_ctr_nxt_in_seq <= uop_ctr + 1;
              end if;

              frontend_bus_zcmp.instr <= zcmp_instr;
              frontend_bus_zcmp.valid <= '1';

              if (uop_ctr + 1 = zcmp_num_regs and ctrl_i.if_ready = '1') then
                uop_ctr_nxt_in_seq <= 15;
              end if;

            end if;

            if (fetch.restart = '1') then
              uop_state_nxt <= S_ZCMP_BRANCH_ABORT;
              zcmp_in_uop_seq <= '0';
              uop_ctr_nxt_in_seq <= 0;
              frontend_bus_zcmp.valid <= '0';
              frontend_bus_zcmp.instr <= (others => '0');
            end if;

          when S_POPRET =>
            zcmp_in_uop_seq <= '1';
            frontend_bus_zcmp.instr <= zcmp_jalr_instr;
            frontend_bus_zcmp.valid <= '1';

            if (ctrl_i.if_ready = '1') then
              uop_state_nxt <= S_IDLE;
            end if;

          when S_POPRETZ =>
            zcmp_in_uop_seq <= '1';
            frontend_bus_zcmp.instr <= zcmp_zero_a0_instr; --zero a0
            frontend_bus_zcmp.valid <= '1';

            if (ctrl_i.if_ready = '1') then
              uop_state_nxt <= S_POPRET; -- issue ret instruction
            end if;

          when S_ZCMP_BRANCH_ABORT =>
            if (ipb.avail /= "00") then
              uop_state_nxt <= S_IDLE;
              if (zcmp_detect = '1') then
                if (zcmp_is_mvsa01 = '1' or zcmp_is_mvsa01s = '1') then
                  uop_state_nxt <= S_ZCMP_DOUBLE_MOVE_1;
                else
                  uop_state_nxt <= S_ZCMP_UOP_SEQ;
                end if;
              end if;
            end if;

          when S_ZCMP_DOUBLE_MOVE_1 =>
            zcmp_in_uop_seq <= '1';

            if (zcmp_is_mvsa01s = '1') then
              frontend_bus_zcmp.instr <= (x"000", zcmp_sa01_r1s, zcmp_addi_instr_funct3, "01010", zcmp_addi_instr_opcode);
            else
              frontend_bus_zcmp.instr <= (x"000", "01010", zcmp_addi_instr_funct3, zcmp_sa01_r1s, zcmp_addi_instr_opcode);
            end if;

            frontend_bus_zcmp.valid <= '1';

            if (ctrl_i.if_ready = '1') then
              uop_state_nxt <= S_ZCMP_DOUBLE_MOVE_2;
            end if;

          when S_ZCMP_DOUBLE_MOVE_2 =>
            zcmp_in_uop_seq <= '1';

            if (zcmp_is_mvsa01s = '1') then
              frontend_bus_zcmp.instr <= (x"000", zcmp_sa01_r2s, zcmp_addi_instr_funct3, "01011", zcmp_addi_instr_opcode);
            else
              frontend_bus_zcmp.instr <= (x"000", "01011", zcmp_addi_instr_funct3, zcmp_sa01_r2s, zcmp_addi_instr_opcode);
            end if;
            frontend_bus_zcmp.valid <= '1';

            if (ctrl_i.if_ready = '1') then
              uop_state_nxt <= S_IDLE;
            end if;

        end case;
      end process;
    end generate; -- /zcmp_enabled

    zcmp_disabled :
    if not RISCV_ZCMP generate
      zcmp_reg_list <= (others => '0');
      zcmp_num_regs <= 0;
      zcmp_stack_adj_base <= 0;
      zcmp_stack_adj <= 0;
      zcmp_stack_sw_offset <= (others => '0');
      zcmp_ls_reg <= (others => '0');
      zcmp_sw_instr <= (others => '0');
      zcmp_push_stack_adj_instr <= (others => '0');
      uop_ctr_clr <= '0';
      zcmp_in_uop_seq <= '0';
    end generate; -- /zcmp_disabled

  end generate; -- /issue_enabled

  -- issue engine disabled --
  issue_disabled :
  if not RISCV_C generate
    align_q <= '0';
    align_set <= '0';
    align_clr <= '0';
    issue_valid <= (others => '0');
    cmd16 <= (others => '0');
    cmd32 <= (others => '0');
    ipb.re <= (others => (ctrl_i.if_ready and ipb.avail(0)));
    frontend_o.valid <= ipb.avail(0);
    frontend_o.instr <= ipb.rdata(1)(15 downto 0) & ipb.rdata(0)(15 downto 0);
    frontend_o.compr <= '0';
    frontend_o.fault <= ipb.rdata(0)(16);
  end generate;

end neorv32_cpu_frontend_rtl;

-- ================================================================================ --
-- NEORV32 CPU - Instruction Prefetch Buffer                                        --
-- -------------------------------------------------------------------------------- --
-- The NEORV32 RISC-V Processor - https://github.com/stnolting/neorv32              --
-- Copyright (c) NEORV32 contributors.                                              --
-- Copyright (c) 2020 - 2025 Stephan Nolting. All rights reserved.                  --
-- Licensed under the BSD-3-Clause license, see LICENSE for details.                --
-- SPDX-License-Identifier: BSD-3-Clause                                            --
-- ================================================================================ --

library ieee;
use ieee.std_logic_1164.all;
use ieee.numeric_std.all;

library neorv32;
use neorv32.neorv32_package.all;

entity neorv32_cpu_frontend_ipb is
  generic (
    AWIDTH : natural; -- address width
    DWIDTH : natural -- data width
  );
  port (
    -- global control --
    clk_i : in std_ulogic; -- clock, rising edge
    rstn_i : in std_ulogic; -- async reset, low-active
    clear_i : in std_ulogic; -- sync reset, high-active
    -- write port --
    wdata_i : in std_ulogic_vector(DWIDTH - 1 downto 0); -- write data
    we_i : in std_ulogic; -- write enable
    free_o : out std_ulogic; -- at least one entry is free when set
    -- read port --
    re_i : in std_ulogic; -- read enable
    rdata_o : out std_ulogic_vector(DWIDTH - 1 downto 0); -- read data
    avail_o : out std_ulogic -- data available when set
  );
end neorv32_cpu_frontend_ipb;

architecture neorv32_cpu_frontend_ipb_rtl of neorv32_cpu_frontend_ipb is

  -- pointers and status --
  signal w_pnt, r_pnt : std_ulogic_vector(AWIDTH downto 0);
  signal match : std_ulogic;

  -- memory core --
  type ipb_t is array (0 to (2 ** AWIDTH) - 1) of std_ulogic_vector(DWIDTH - 1 downto 0);
  signal ipb : ipb_t;

begin

  -- Pointers -------------------------------------------------------------------------------
  -- -------------------------------------------------------------------------------------------
  pointer_reg : process (rstn_i, clk_i)
  begin
    if (rstn_i = '0') then
      w_pnt <= (others => '0');
      r_pnt <= (others => '0');
    elsif rising_edge(clk_i) then
      if (clear_i = '1') then
        w_pnt <= (others => '0');
      elsif (we_i = '1') then
        w_pnt <= std_ulogic_vector(unsigned(w_pnt) + 1);
      end if;
      if (clear_i = '1') then
        r_pnt <= (others => '0');
      elsif (re_i = '1') then
        r_pnt <= std_ulogic_vector(unsigned(r_pnt) + 1);
      end if;
    end if;
  end process pointer_reg;

  -- status --
<<<<<<< HEAD
  match <= '1' when (r_pnt(AWIDTH - 1 downto 0) = w_pnt(AWIDTH - 1 downto 0)) else
           '0';
  full <= '1' when (r_pnt(AWIDTH) /= w_pnt(AWIDTH)) and (match = '1') else
          '0';
  empty <= '1' when (r_pnt(AWIDTH) = w_pnt(AWIDTH)) and (match = '1') else
           '0';
  free_o <= not full;
  avail_o <= not empty;
=======
  match   <= '1' when (r_pnt(AWIDTH-1 downto 0) = w_pnt(AWIDTH-1 downto 0)) else '0';
  free_o  <= '0' when (r_pnt(AWIDTH) /= w_pnt(AWIDTH)) and (match = '1') else '1';
  avail_o <= '0' when (r_pnt(AWIDTH)  = w_pnt(AWIDTH)) and (match = '1') else '1';
>>>>>>> eb0fe5e3

  -- Memory Core ----------------------------------------------------------------------------
  -- -------------------------------------------------------------------------------------------
  mem_write : process (clk_i)
  begin
    if rising_edge(clk_i) then
      if (we_i = '1') then
        ipb(to_integer(unsigned(w_pnt(AWIDTH - 1 downto 0)))) <= wdata_i;
      end if;
    end if;
  end process mem_write;

  -- asynchronous(!) read --
  rdata_o <= ipb(to_integer(unsigned(r_pnt(AWIDTH - 1 downto 0))));

end neorv32_cpu_frontend_ipb_rtl;<|MERGE_RESOLUTION|>--- conflicted
+++ resolved
@@ -698,20 +698,9 @@
   end process pointer_reg;
 
   -- status --
-<<<<<<< HEAD
-  match <= '1' when (r_pnt(AWIDTH - 1 downto 0) = w_pnt(AWIDTH - 1 downto 0)) else
-           '0';
-  full <= '1' when (r_pnt(AWIDTH) /= w_pnt(AWIDTH)) and (match = '1') else
-          '0';
-  empty <= '1' when (r_pnt(AWIDTH) = w_pnt(AWIDTH)) and (match = '1') else
-           '0';
-  free_o <= not full;
-  avail_o <= not empty;
-=======
   match   <= '1' when (r_pnt(AWIDTH-1 downto 0) = w_pnt(AWIDTH-1 downto 0)) else '0';
   free_o  <= '0' when (r_pnt(AWIDTH) /= w_pnt(AWIDTH)) and (match = '1') else '1';
   avail_o <= '0' when (r_pnt(AWIDTH)  = w_pnt(AWIDTH)) and (match = '1') else '1';
->>>>>>> eb0fe5e3
 
   -- Memory Core ----------------------------------------------------------------------------
   -- -------------------------------------------------------------------------------------------
