-- ================================================================================ --
-- NEORV32 CPU - CPU Top Entity                                                     --
-- -------------------------------------------------------------------------------- --
-- HQ:           https://github.com/stnolting/neorv32                               --
-- Data Sheet:   https://stnolting.github.io/neorv32                                --
-- User Guide:   https://stnolting.github.io/neorv32/ug                             --
-- Software Ref: https://stnolting.github.io/neorv32/sw/files.html                  --
-- -------------------------------------------------------------------------------- --
-- The NEORV32 RISC-V Processor - https://github.com/stnolting/neorv32              --
-- Copyright (c) NEORV32 contributors.                                              --
-- Copyright (c) 2020 - 2025 Stephan Nolting. All rights reserved.                  --
-- Licensed under the BSD-3-Clause license, see LICENSE for details.                --
-- SPDX-License-Identifier: BSD-3-Clause                                            --
-- ================================================================================ --

library ieee;
use ieee.std_logic_1164.all;

library neorv32;
use neorv32.neorv32_package.all;

entity neorv32_cpu is
  generic (
    -- General --
    HART_ID             : natural range 0 to 1023;        -- hardware thread ID
    BOOT_ADDR           : std_ulogic_vector(31 downto 0); -- CPU boot address
    DEBUG_PARK_ADDR     : std_ulogic_vector(31 downto 0); -- CPU debug mode parking loop entry address
    DEBUG_EXC_ADDR      : std_ulogic_vector(31 downto 0); -- CPU debug mode exception entry address
    -- RISC-V ISA Extensions --
    RISCV_ISA_C         : boolean;                        -- compressed extension
    RISCV_ISA_E         : boolean;                        -- embedded RF extension
    RISCV_ISA_M         : boolean;                        -- mul/div extension
    RISCV_ISA_U         : boolean;                        -- user mode extension
    RISCV_ISA_Zaamo     : boolean;                        -- atomic read-modify-write operations extension
    RISCV_ISA_Zalrsc    : boolean;                        -- atomic reservation-set operations extension
<<<<<<< HEAD
    RISCV_ISA_Zcb       : boolean;                        -- additional code size reduction instructions
    RISCV_ISA_Zcmp      : boolean;                        -- implement additional code size reduction instructions
=======
>>>>>>> 3ce9ff80
    RISCV_ISA_Zba       : boolean;                        -- shifted-add bit-manipulation extension
    RISCV_ISA_Zbb       : boolean;                        -- basic bit-manipulation extension
    RISCV_ISA_Zbkb      : boolean;                        -- bit-manipulation instructions for cryptography
    RISCV_ISA_Zbkc      : boolean;                        -- carry-less multiplication instructions
    RISCV_ISA_Zbkx      : boolean;                        -- cryptography crossbar permutation extension
    RISCV_ISA_Zbs       : boolean;                        -- single-bit bit-manipulation extension
    RISCV_ISA_Zcb       : boolean;                        -- additional code size reduction instructions
    RISCV_ISA_Zfinx     : boolean;                        -- 32-bit floating-point extension
    RISCV_ISA_Zibi      : boolean;                        -- branch with immediate
    RISCV_ISA_Zicntr    : boolean;                        -- base counters
    RISCV_ISA_Zicond    : boolean;                        -- integer conditional operations
    RISCV_ISA_Zihpm     : boolean;                        -- hardware performance monitors
    RISCV_ISA_Zimop     : boolean;                        -- may-be-operations
    RISCV_ISA_Zknd      : boolean;                        -- cryptography NIST AES decryption extension
    RISCV_ISA_Zkne      : boolean;                        -- cryptography NIST AES encryption extension
    RISCV_ISA_Zknh      : boolean;                        -- cryptography NIST hash extension
    RISCV_ISA_Zksed     : boolean;                        -- ShangMi hash extension
    RISCV_ISA_Zksh      : boolean;                        -- ShangMi block cipher extension
    RISCV_ISA_Zmmul     : boolean;                        -- multiply-only M sub-extension
    RISCV_ISA_Zxcfu     : boolean;                        -- custom (instr.) functions unit
    RISCV_ISA_Sdext     : boolean;                        -- external debug mode extension
    RISCV_ISA_Sdtrig    : boolean;                        -- trigger module extension
    RISCV_ISA_Smpmp     : boolean;                        -- physical memory protection
    -- Tuning Options --
    CPU_TRACE_EN        : boolean;                        -- enable CPU execution trace generator
    CPU_CONSTT_BR_EN    : boolean;                        -- constant-time branches
    CPU_FAST_MUL_EN     : boolean;                        -- use DSPs for M extension's multiplier
    CPU_FAST_SHIFT_EN   : boolean;                        -- use barrel shifter for shift operations
    CPU_RF_HW_RST_EN    : boolean;                        -- enable full hardware reset for register file
    -- Physical Memory Protection (PMP) --
    PMP_NUM_REGIONS     : natural range 0 to 16;          -- number of regions (0..16)
    PMP_MIN_GRANULARITY : natural;                        -- minimal region granularity in bytes, has to be a power of 2, min 4 bytes
    PMP_TOR_MODE_EN     : boolean;                        -- enable TOR mode
    PMP_NAP_MODE_EN     : boolean;                        -- enable NAPOT/NA4 modes
    -- Hardware Performance Monitors (HPM) --
    HPM_NUM_CNTS        : natural range 0 to 13;          -- number of implemented HPM counters (0..13)
    HPM_CNT_WIDTH       : natural range 0 to 64;          -- total size of HPM counters (0..64)
    -- Trigger Module (TM) --
    NUM_HW_TRIGGERS     : natural range 0 to 16           -- number of hardware triggers
  );
  port (
    -- global control --
    clk_i      : in  std_ulogic;                     -- global clock, rising edge
    rstn_i     : in  std_ulogic;                     -- global reset, low-active, async
    -- status --
    trace_o    : out trace_port_t;                   -- execution trace port (enabled when CPU_TRACE_EN = true)
    sleep_o    : out std_ulogic;                     -- CPU is in sleep mode
    -- interrupts --
    msi_i      : in  std_ulogic;                     -- RISC-V machine software interrupt
    mei_i      : in  std_ulogic;                     -- RISC-V machine external interrupt
    mti_i      : in  std_ulogic;                     -- RISC-V machine timer interrupt
    firq_i     : in  std_ulogic_vector(15 downto 0); -- custom fast interrupts
    dbi_i      : in  std_ulogic;                     -- RISC-V debug halt request interrupt
    -- instruction bus interface --
    ibus_req_o : out bus_req_t;                      -- request bus
    ibus_rsp_i : in  bus_rsp_t;                      -- response bus
    -- data bus interface --
    dbus_req_o : out bus_req_t;                      -- request bus
    dbus_rsp_i : in  bus_rsp_t                       -- response bus
  );
end neorv32_cpu;

architecture neorv32_cpu_rtl of neorv32_cpu is

  -- auto-configuration --
  constant riscv_a_c   : boolean := RISCV_ISA_Zaamo and RISCV_ISA_Zalrsc; -- A: atomic memory operations
  constant riscv_b_c   : boolean := RISCV_ISA_Zba and RISCV_ISA_Zbb and RISCV_ISA_Zbs; -- B: bit manipulation
  constant riscv_zcb_c : boolean := RISCV_ISA_C and RISCV_ISA_Zcb; -- Zcb: additional compressed instructions
  constant riscv_zcmp_c : boolean := RISCV_ISA_C and RISCV_ISA_Zcmp; -- Zcmp: additional compressed instructions
  constant riscv_zkt_c : boolean := CPU_FAST_SHIFT_EN; -- Zkt: data-independent execution time for cryptography operations
  constant riscv_zkn_c : boolean := RISCV_ISA_Zbkb and RISCV_ISA_Zbkc and RISCV_ISA_Zbkx and
                                    RISCV_ISA_Zkne and RISCV_ISA_Zknd and RISCV_ISA_Zknh; -- Zkn: NIST suite
  constant riscv_zks_c : boolean := RISCV_ISA_Zbkb and RISCV_ISA_Zbkc and RISCV_ISA_Zbkx and
                                    RISCV_ISA_Zksh and RISCV_ISA_Zksed; -- Zks: ShangMi suite

  -- external CSR interface read-back --
  signal xcsr_tm, xcsr_cnt, xcsr_pmp, xcsr_alu, xcsr_res : std_ulogic_vector(XLEN-1 downto 0);

  -- local signals --
  signal ctrl        : ctrl_bus_t;                         -- main control bus
  signal frontend    : if_bus_t;                           -- instruction-fetch interface
  signal if_pmp_addr : std_ulogic_vector(XLEN-1 downto 0); -- instruction fetch access address
  signal if_pmp_priv : std_ulogic;                         -- instruction fetch access privilege level
  signal if_pmp_err  : std_ulogic;                         -- instruction fetch PMP access fault
  signal rw_pmp_err  : std_ulogic;                         -- data access PMP access fault
  signal hwtrig      : std_ulogic;                         -- hardware trigger firing
  signal rf_wdata    : std_ulogic_vector(XLEN-1 downto 0); -- register file write data
  signal rs1         : std_ulogic_vector(XLEN-1 downto 0); -- source register 1
  signal rs2         : std_ulogic_vector(XLEN-1 downto 0); -- source register 2
  signal alu_res     : std_ulogic_vector(XLEN-1 downto 0); -- alu result
  signal alu_add     : std_ulogic_vector(XLEN-1 downto 0); -- alu address result
  signal alu_cmp     : std_ulogic_vector(1 downto 0);      -- comparator result
  signal alu_cp_done : std_ulogic;                         -- alu co-processor operation done
  signal lsu_rdata   : std_ulogic_vector(XLEN-1 downto 0); -- lsu memory read data
  signal lsu_mar     : std_ulogic_vector(XLEN-1 downto 0); -- lsu memory address register
  signal lsu_err     : std_ulogic_vector(3 downto 0);      -- lsu alignment/access errors
  signal lsu_wait    : std_ulogic;                         -- wait for current data bus access
  signal dbus_req    : bus_req_t;                          -- data bus request
  signal csr_rdata   : std_ulogic_vector(XLEN-1 downto 0); -- csr read data
  signal irq_machine : std_ulogic_vector(2 downto 0);      -- risc-v standard machine-level interrupts

begin

  -- Configuration Info and Checks ----------------------------------------------------------
  -- -------------------------------------------------------------------------------------------
  hello_neorv32:
  if HART_ID = 0 generate -- print only for core 0

    -- CPU ISA configuration (in alphabetical order - not in canonical order) --
    assert false report "[NEORV32] CPU ISA: rv32" &
      cond_sel_string_f(RISCV_ISA_E,      "e",         "i") &
      cond_sel_string_f(riscv_a_c,        "a",         "" ) &
      cond_sel_string_f(riscv_b_c,        "b",         "" ) &
      cond_sel_string_f(RISCV_ISA_C,      "c",         "" ) &
      cond_sel_string_f(RISCV_ISA_M,      "m",         "" ) &
      cond_sel_string_f(RISCV_ISA_U,      "u",         "" ) &
      cond_sel_string_f(true,             "x",         "" ) & -- always enabled
      cond_sel_string_f(RISCV_ISA_Zaamo,  "_zaamo",    "" ) &
      cond_sel_string_f(RISCV_ISA_Zalrsc, "_zalrsc",   "" ) &
      cond_sel_string_f(RISCV_ISA_C,      "_zca",      "" ) & 
      cond_sel_string_f(riscv_zcb_c,      "_zcb",      "" ) & -- Zcb requires Zca (=C) in the ISA string
      cond_sel_string_f(riscv_zcmp_c,     "_zcmp",     "" ) & -- Zcb requires Zca (=C) in the ISA string
      cond_sel_string_f(RISCV_ISA_Zba,    "_zba",      "" ) &
      cond_sel_string_f(RISCV_ISA_Zbb,    "_zbb",      "" ) &
      cond_sel_string_f(RISCV_ISA_Zbkb,   "_zbkb",     "" ) &
      cond_sel_string_f(RISCV_ISA_Zbkc,   "_zbkc",     "" ) &
      cond_sel_string_f(RISCV_ISA_Zbkx,   "_zbkx",     "" ) &
      cond_sel_string_f(RISCV_ISA_Zbs,    "_zbs",      "" ) &
      cond_sel_string_f(RISCV_ISA_Zfinx,  "_zfinx",    "" ) &
      cond_sel_string_f(RISCV_ISA_Zibi,   "_zibi",     "" ) &
      cond_sel_string_f(RISCV_ISA_Zicntr, "_zicntr",   "" ) &
      cond_sel_string_f(RISCV_ISA_Zicond, "_zicond",   "" ) &
      cond_sel_string_f(true,             "_zicsr",    "" ) & -- always enabled
      cond_sel_string_f(true,             "_zifencei", "" ) & -- always enabled
      cond_sel_string_f(RISCV_ISA_Zihpm,  "_zihpm",    "" ) &
      cond_sel_string_f(RISCV_ISA_Zimop,  "_zimop",    "" ) &
      cond_sel_string_f(riscv_zkn_c,      "_zkn",      "" ) &
      cond_sel_string_f(RISCV_ISA_Zknd,   "_zknd",     "" ) &
      cond_sel_string_f(RISCV_ISA_Zkne,   "_zkne",     "" ) &
      cond_sel_string_f(RISCV_ISA_Zknh,   "_zknh",     "" ) &
      cond_sel_string_f(riscv_zks_c,      "_zks",      "" ) &
      cond_sel_string_f(RISCV_ISA_Zksed,  "_zksed",    "" ) &
      cond_sel_string_f(RISCV_ISA_Zksh,   "_zksh",     "" ) &
      cond_sel_string_f(riscv_zkt_c,      "_zkt",      "" ) &
      cond_sel_string_f(RISCV_ISA_Zmmul,  "_zmmul",    "" ) &
      cond_sel_string_f(RISCV_ISA_Zxcfu,  "_zxcfu",    "" ) &
      cond_sel_string_f(RISCV_ISA_Sdext,  "_sdext",    "" ) &
      cond_sel_string_f(RISCV_ISA_Sdtrig, "_sdtrig",   "" ) &
      cond_sel_string_f(RISCV_ISA_Smpmp,  "_smpmp",    "" )
      severity note;

    -- CPU tuning options --
    assert false report "[NEORV32] CPU tuning options: " &
      cond_sel_string_f(CPU_TRACE_EN,      "trace ",      "") &
      cond_sel_string_f(CPU_CONSTT_BR_EN,  "constt_br ",  "") &
      cond_sel_string_f(CPU_FAST_MUL_EN,   "fast_mul ",   "") &
      cond_sel_string_f(CPU_FAST_SHIFT_EN, "fast_shift ", "") &
      cond_sel_string_f(CPU_RF_HW_RST_EN,  "rf_hw_rst ",  "")
      severity note;

  end generate;


  -- Front-End (Instruction Fetch) ----------------------------------------------------------
  -- -------------------------------------------------------------------------------------------
  neorv32_cpu_frontend_inst: entity neorv32.neorv32_cpu_frontend
  generic map (
    RISCV_C   => RISCV_ISA_C,  -- implement C ISA extension
    RISCV_ZCB => riscv_zcb_c, -- implement Zcb ISA sub-extension
    RISCV_ZCMP => riscv_zcmp_c -- implement Zcmp ISA sub-extension
  )
  port map (
    -- global control --
    clk_i      => clk_i,       -- global clock, rising edge
    rstn_i     => rstn_i,      -- global reset, low-active, async
    ctrl_i     => ctrl,        -- main control bus
    -- instruction fetch interface --
    ibus_req_o => ibus_req_o,  -- request
    ibus_rsp_i => ibus_rsp_i,  -- response
    -- PMP interface --
    pmp_addr_o => if_pmp_addr, -- access address
    pmp_priv_o => if_pmp_priv, -- access privilege level
    pmp_err_i  => if_pmp_err,  -- PMP access fault
    -- back-end interface --
    frontend_o => frontend     -- fetch data and status
  );


  -- Control Unit (Back-End / Instruction Execution) ----------------------------------------
  -- -------------------------------------------------------------------------------------------
  neorv32_cpu_control_inst: entity neorv32.neorv32_cpu_control
  generic map (
    -- General --
    HART_ID           => HART_ID,           -- hardware thread ID
    BOOT_ADDR         => BOOT_ADDR,         -- cpu boot address
    DEBUG_PARK_ADDR   => DEBUG_PARK_ADDR,   -- cpu debug mode parking loop entry address
    DEBUG_EXC_ADDR    => DEBUG_EXC_ADDR,    -- cpu debug mode exception entry address
    -- RISC-V ISA Extensions --
    RISCV_ISA_A       => riscv_a_c,         -- atomic memory operations extension
    RISCV_ISA_B       => riscv_b_c,         -- bit-manipulation extension
    RISCV_ISA_C       => RISCV_ISA_C,       -- compressed extension
    RISCV_ISA_E       => RISCV_ISA_E,       -- embedded RF extension
    RISCV_ISA_M       => RISCV_ISA_M,       -- mul/div extension
    RISCV_ISA_U       => RISCV_ISA_U,       -- user mode extension
    RISCV_ISA_Zaamo   => RISCV_ISA_Zaamo,   -- atomic read-modify-write operations extension
    RISCV_ISA_Zalrsc  => RISCV_ISA_Zalrsc,  -- atomic reservation-set operations extension
    RISCV_ISA_Zcb     => riscv_zcb_c,       -- additional code size reduction instructions (Zcb)
    RISCV_ISA_Zcmp    => riscv_zcmp_c,     -- implement additional code size reduction instructions (Zcmp)
    RISCV_ISA_Zba     => RISCV_ISA_Zba,     -- shifted-add bit-manipulation extension
    RISCV_ISA_Zbb     => RISCV_ISA_Zbb,     -- basic bit-manipulation extension
    RISCV_ISA_Zbkb    => RISCV_ISA_Zbkb,    -- bit-manipulation instructions for cryptography
    RISCV_ISA_Zbkc    => RISCV_ISA_Zbkc,    -- carry-less multiplication instructions
    RISCV_ISA_Zbkx    => RISCV_ISA_Zbkx,    -- cryptography crossbar permutation extension
    RISCV_ISA_Zbs     => RISCV_ISA_Zbs,     -- single-bit bit-manipulation extension
    RISCV_ISA_Zfinx   => RISCV_ISA_Zfinx,   -- 32-bit floating-point extension
    RISCV_ISA_Zibi    => RISCV_ISA_Zibi,    -- branch with immediate
    RISCV_ISA_Zicntr  => RISCV_ISA_Zicntr,  -- base counters
    RISCV_ISA_Zicond  => RISCV_ISA_Zicond,  -- integer conditional operations
    RISCV_ISA_Zihpm   => RISCV_ISA_Zihpm,   -- hardware performance monitors
    RISCV_ISA_Zimop   => RISCV_ISA_Zimop,   -- may-be-operations
    RISCV_ISA_Zkn     => riscv_zkn_c,       -- NIST algorithm suite available
    RISCV_ISA_Zknd    => RISCV_ISA_Zknd,    -- cryptography NIST AES decryption extension
    RISCV_ISA_Zkne    => RISCV_ISA_Zkne,    -- cryptography NIST AES encryption extension
    RISCV_ISA_Zknh    => RISCV_ISA_Zknh,    -- cryptography NIST hash extension
    RISCV_ISA_Zks     => riscv_zks_c,       -- ShangMi algorithm suite available
    RISCV_ISA_Zksed   => RISCV_ISA_Zksed,   -- ShangMi block cipher extension
    RISCV_ISA_Zksh    => RISCV_ISA_Zksh,    -- ShangMi hash extension
    RISCV_ISA_Zkt     => riscv_zkt_c,       -- data-independent execution time for cryptography operations available
    RISCV_ISA_Zmmul   => RISCV_ISA_Zmmul,   -- multiply-only M sub-extension
    RISCV_ISA_Zxcfu   => RISCV_ISA_Zxcfu,   -- custom (instr.) functions unit
    RISCV_ISA_Sdext   => RISCV_ISA_Sdext,   -- external debug mode extension
    RISCV_ISA_Sdtrig  => RISCV_ISA_Sdtrig,  -- trigger module extension
    RISCV_ISA_Smpmp   => RISCV_ISA_Smpmp,   -- physical memory protection
    -- Tuning Options --
    CPU_TRACE_EN      => CPU_TRACE_EN,      -- enable CPU execution trace generator
    CPU_CONSTT_BR_EN  => CPU_CONSTT_BR_EN,  -- constant-time branches
    CPU_FAST_MUL_EN   => CPU_FAST_MUL_EN,   -- use DSPs for M extension's multiplier
    CPU_FAST_SHIFT_EN => CPU_FAST_SHIFT_EN, -- use barrel shifter for shift operations
    CPU_RF_HW_RST_EN  => CPU_RF_HW_RST_EN   -- enable full hardware reset for register file
  )
  port map (
    -- global control --
    clk_i         => clk_i,       -- global clock, rising edge
    rstn_i        => rstn_i,      -- global reset, low-active, async
    ctrl_o        => ctrl,        -- main control bus
    -- misc --
    frontend_i    => frontend,    -- front-end status and data
    hwtrig_i      => hwtrig,      -- hardware trigger
    -- data path interface --
    alu_cp_done_i => alu_cp_done, -- ALU iterative operation done
    alu_cmp_i     => alu_cmp,     -- comparator status
    alu_add_i     => alu_add,     -- ALU address result
    rf_rs1_i      => rs1,         -- rf source 1
    csr_rdata_o   => csr_rdata,   -- CSR read data
    xcsr_rdata_i  => xcsr_res,    -- external CSR read data
    -- interrupts --
    irq_dbg_i     => dbi_i,       -- debug mode (halt) request
    irq_machine_i => irq_machine, -- risc-v mei, mti, msi
    irq_fast_i    => firq_i,      -- fast interrupts
    -- load/store unit interface --
    lsu_wait_i    => lsu_wait,    -- wait for data bus
    lsu_mar_i     => lsu_mar,     -- memory address register
    lsu_err_i     => lsu_err      -- alignment/access errors
  );

  -- RISC-V machine interrupts --
  irq_machine <= mei_i & mti_i & msi_i;

  -- control-external CSR read-back --
  xcsr_res <= xcsr_tm or xcsr_cnt or xcsr_alu or xcsr_pmp;

  -- CPU is sleeping --
  sleep_o <= not ctrl.cnt_event(cnt_event_cy_c);


  -- Hardware Trigger Module (Sdtrig) -------------------------------------------------------
  -- -------------------------------------------------------------------------------------------
  trigger_module_enabled:
  if (RISCV_ISA_Sdtrig = true) and (NUM_HW_TRIGGERS > 0) generate
    neorv32_cpu_hwtrig_inst: entity neorv32.neorv32_cpu_hwtrig
    generic map (
      NUM_TRIGGERS => NUM_HW_TRIGGERS, -- number of implemented hardware triggers
      RISCV_ISA_U  => RISCV_ISA_U      -- RISC-V user-mode available
    )
    port map (
    -- global control --
      clk_i  => clk_i,   -- global clock, rising edge
      rstn_i => rstn_i,  -- global reset, low-active, async
      ctrl_i => ctrl,    -- main control bus
      -- data path --
      mar_i  => lsu_mar, -- memory address register
      csr_o  => xcsr_tm, -- CSR read data
      -- trigger firing --
      hit_o  => hwtrig   -- high until debug-mode is entered
    );
  end generate;

  trigger_module_disabled:
  if (RISCV_ISA_Sdtrig = false) or (NUM_HW_TRIGGERS = 0) generate
    xcsr_tm <= (others => '0');
    hwtrig  <= '0';
  end generate;


  -- Hardware Counters ----------------------------------------------------------------------
  -- -------------------------------------------------------------------------------------------
  cnts_enabled:
  if RISCV_ISA_Zicntr or RISCV_ISA_Zihpm generate
    neorv32_cpu_counters_inst: entity neorv32.neorv32_cpu_counters
    generic map (
    ZICNTR_EN => RISCV_ISA_Zicntr, -- implement base counters
    ZIHPM_EN  => RISCV_ISA_Zihpm,  -- implement hardware performance monitors (HPMs)
    HPM_NUM   => HPM_NUM_CNTS,     -- number of implemented HPM counters (0..13)
    HPM_WIDTH => HPM_CNT_WIDTH     -- total size of HPM counters (0..64)
    )
    port map (
      -- global control --
      clk_i   => clk_i,   -- global clock, rising edge
      rstn_i  => rstn_i,  -- global reset, low-active, async
      ctrl_i  => ctrl,    -- main control bus
      -- read back --
      rdata_o => xcsr_cnt -- read data
    );
  end generate;

  cnts_disabled:
  if (not RISCV_ISA_Zicntr) and (not RISCV_ISA_Zihpm) generate
    xcsr_cnt <= (others => '0');
  end generate;


  -- Register File --------------------------------------------------------------------------
  -- -------------------------------------------------------------------------------------------
  neorv32_cpu_regfile_inst: entity neorv32.neorv32_cpu_regfile
  generic map (
    RST_EN => CPU_RF_HW_RST_EN, -- enable dedicated hardware reset ("ASIC style")
    RVE_EN => RISCV_ISA_E       -- implement embedded RF extension
  )
  port map (
    -- global control --
    clk_i  => clk_i,    -- global clock, rising edge
    rstn_i => rstn_i,   -- global reset, low-active, async
    ctrl_i => ctrl,     -- main control bus
    -- operands --
    rd_i   => rf_wdata, -- destination operand rd
    rs1_o  => rs1,      -- source operand rs1
    rs2_o  => rs2       -- source operand rs2
  );

  -- all buses are zero unless there is an according operation --
  rf_wdata <= alu_res or lsu_rdata or csr_rdata or ctrl.pc_ret;


  -- Arithmetic/Logic Unit (ALU) and ALU Co-Processors --------------------------------------
  -- -------------------------------------------------------------------------------------------
  neorv32_cpu_alu_inst: entity neorv32.neorv32_cpu_alu
  generic map (
    -- RISC-V CPU Extensions --
    RISCV_ISA_M      => RISCV_ISA_M,      -- mul/div extension
    RISCV_ISA_Zba    => RISCV_ISA_Zba,    -- address-generation instruction
    RISCV_ISA_Zbb    => RISCV_ISA_Zbb,    -- basic bit-manipulation instruction
    RISCV_ISA_Zbkb   => RISCV_ISA_Zbkb,   -- bit-manipulation instructions for cryptography
    RISCV_ISA_Zbkc   => RISCV_ISA_Zbkc,   -- carry-less multiplication instructions
    RISCV_ISA_Zbkx   => RISCV_ISA_Zbkx,   -- cryptography crossbar permutation extension
    RISCV_ISA_Zbs    => RISCV_ISA_Zbs,    -- single-bit instructions
    RISCV_ISA_Zfinx  => RISCV_ISA_Zfinx,  -- 32-bit floating-point extension
    RISCV_ISA_Zibi   => RISCV_ISA_Zibi,   -- branch with immediate
    RISCV_ISA_Zicond => RISCV_ISA_Zicond, -- integer conditional operations
    RISCV_ISA_Zknd   => RISCV_ISA_Zknd,   -- cryptography NIST AES decryption extension
    RISCV_ISA_Zkne   => RISCV_ISA_Zkne,   -- cryptography NIST AES encryption extension
    RISCV_ISA_Zknh   => RISCV_ISA_Zknh,   -- cryptography NIST hash extension
    RISCV_ISA_Zksed  => RISCV_ISA_Zksed,  -- ShangMi block cipher extension
    RISCV_ISA_Zksh   => RISCV_ISA_Zksh,   -- ShangMi hash extension
    RISCV_ISA_Zmmul  => RISCV_ISA_Zmmul,  -- multiply-only M sub-extension
    RISCV_ISA_Zxcfu  => RISCV_ISA_Zxcfu,  -- custom (instr.) functions unit
    -- Tuning Options --
    FAST_MUL_EN      => CPU_FAST_MUL_EN,  -- use DSPs for M extension's multiplier
    FAST_SHIFT_EN    => CPU_FAST_SHIFT_EN -- use barrel shifter for shift operations
  )
  port map (
    -- global control --
    clk_i  => clk_i,      -- global clock, rising edge
    rstn_i => rstn_i,     -- global reset, low-active, async
    ctrl_i => ctrl,       -- main control bus
    -- data input --
    rs1_i  => rs1,        -- rf source 1
    rs2_i  => rs2,        -- rf source 2
    -- data output --
    cmp_o  => alu_cmp,    -- comparator status
    res_o  => alu_res,    -- ALU result
    add_o  => alu_add,    -- address computation result
    csr_o  => xcsr_alu,   -- CSR read data
    -- status --
    done_o => alu_cp_done -- iterative processing units done?
  );


  -- Load/Store Unit (LSU) ------------------------------------------------------------------
  -- -------------------------------------------------------------------------------------------
  neorv32_cpu_lsu_inst: entity neorv32.neorv32_cpu_lsu
  port map (
    -- global control --
    clk_i       => clk_i,      -- global clock, rising edge
    rstn_i      => rstn_i,     -- global reset, low-active, async
    ctrl_i      => ctrl,       -- main control bus
    -- cpu data access interface --
    addr_i      => alu_add,    -- access address
    wdata_i     => rs2,        -- write data
    rdata_o     => lsu_rdata,  -- read data
    mar_o       => lsu_mar,    -- memory address register
    wait_o      => lsu_wait,   -- wait for access to complete
    err_o       => lsu_err,    -- alignment/access errors
    pmp_fault_i => rw_pmp_err, -- PMP read/write access fault
    -- data bus --
    dbus_req_o  => dbus_req,   -- request
    dbus_rsp_i  => dbus_rsp_i  -- response
  );

  -- memory request --
  dbus_req_o <= dbus_req;


  -- Physical Memory Protection (PMP) -------------------------------------------------------
  -- -------------------------------------------------------------------------------------------
  pmp_enabled:
  if RISCV_ISA_Smpmp generate
    neorv32_cpu_pmp_inst: entity neorv32.neorv32_cpu_pmp
    generic map (
      NUM_REGIONS => PMP_NUM_REGIONS,     -- number of regions (0..16)
      GRANULARITY => PMP_MIN_GRANULARITY, -- minimal region granularity in bytes, has to be a power of 2, min 4 bytes
      TOR_EN      => PMP_TOR_MODE_EN,     -- enable TOR mode
      NAP_EN      => PMP_NAP_MODE_EN      -- enable NAPOT/NA4 modes
    )
    port map (
      -- global control --
      clk_i    => clk_i,         -- global clock, rising edge
      rstn_i   => rstn_i,        -- global reset, low-active, async
      ctrl_i   => ctrl,          -- main control bus
      csr_o    => xcsr_pmp,      -- CSR read data
      -- instruction access check --
      i_addr_i => if_pmp_addr,   -- access address
      i_priv_i => if_pmp_priv,   -- access privilege
      i_err_o  => if_pmp_err,    -- PMP fault
      -- data access check --
      d_addr_i => alu_add,       -- access address [use "rs1 + ctrl.alu_imm" to improve timing?]
      d_priv_i => ctrl.lsu_priv, -- access privilege
      d_err_o  => rw_pmp_err     -- PMP fault
    );
  end generate;

  pmp_disabled:
  if not RISCV_ISA_Smpmp generate
    xcsr_pmp   <= (others => '0');
    if_pmp_err <= '0';
    rw_pmp_err <= '0';
  end generate;


  -- Trace Generator ------------------------------------------------------------------------
  -- -------------------------------------------------------------------------------------------
  trace_enabled:
  if CPU_TRACE_EN generate
    neorv32_cpu_trace_inst: entity neorv32.neorv32_cpu_trace
    port map (
      -- global control --
      clk_i       => clk_i,         -- global clock, rising edge
      rstn_i      => rstn_i,        -- global reset, low-active, async
      ctrl_i      => ctrl,          -- main control bus
      -- operands --
      rs1_rdata_i => rs1,           -- rs1 read data
      rs2_rdata_i => rs2,           -- rs2 read data
      rd_wdata_i  => rf_wdata,      -- rd write data
      mem_ben_i   => dbus_req.ben,  -- memory byte-enable
      mem_addr_i  => dbus_req.addr, -- memory address
      mem_wdata_i => dbus_req.data, -- memory write data
      -- trace port --
      trace_o     => trace_o        -- execution trace port
    );
  end generate;

  trace_disabled:
  if not CPU_TRACE_EN generate
    trace_o <= trace_port_terminate_c;
  end generate;


end neorv32_cpu_rtl;<|MERGE_RESOLUTION|>--- conflicted
+++ resolved
@@ -33,11 +33,8 @@
     RISCV_ISA_U         : boolean;                        -- user mode extension
     RISCV_ISA_Zaamo     : boolean;                        -- atomic read-modify-write operations extension
     RISCV_ISA_Zalrsc    : boolean;                        -- atomic reservation-set operations extension
-<<<<<<< HEAD
     RISCV_ISA_Zcb       : boolean;                        -- additional code size reduction instructions
     RISCV_ISA_Zcmp      : boolean;                        -- implement additional code size reduction instructions
-=======
->>>>>>> 3ce9ff80
     RISCV_ISA_Zba       : boolean;                        -- shifted-add bit-manipulation extension
     RISCV_ISA_Zbb       : boolean;                        -- basic bit-manipulation extension
     RISCV_ISA_Zbkb      : boolean;                        -- bit-manipulation instructions for cryptography
