--- conflicted
+++ resolved
@@ -103,14 +103,10 @@
   constant regfile_rs4_en_c : boolean := CPU_EXTENSION_RISCV_Zxcfu; -- 4th register file read port (rs4)
   constant pmp_enable_c     : boolean := boolean(PMP_NUM_REGIONS > 0);
 
-<<<<<<< HEAD
   -- bus requests --
   signal ibus_req, dbus_req : bus_req_t;
 
-  -- external CSR interface --
-=======
   -- control-unit-external CSR interface --
->>>>>>> beab81e6
   signal xcsr_we        : std_ulogic;
   signal xcsr_addr      : std_ulogic_vector(11 downto 0);
   signal xcsr_wdata     : std_ulogic_vector(XLEN-1 downto 0);
