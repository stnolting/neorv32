--- conflicted
+++ resolved
@@ -29,11 +29,8 @@
 
 | Date | Version | Comment | Ticket |
 |:----:|:-------:|:--------|:------:|
-<<<<<<< HEAD
-| 02.02.2025 | 1.11.0.7 | :sparkles: add explicit memory ordering/coherence support; :warning: remove WDT "halt-on-debug" and "halt-on-sleep" options; :bug: rework cache module fixing several (minor?) design flaws | [#1176](https://github.com/stnolting/neorv32/pull/1176) |
-=======
+| 03.02.2025 | 1.11.0.8 | :sparkles: add explicit memory ordering/coherence support; :warning: remove WDT "halt-on-debug" and "halt-on-sleep" options; :bug: rework cache module fixing several (minor?) design flaws | [#1176](https://github.com/stnolting/neorv32/pull/1176) |
 | 03.02.2025 | 1.11.0.7 | :bug: add missing CFS clock gen enable signal | [#1177](https://github.com/stnolting/neorv32/pull/1177) |
->>>>>>> 15e447df
 | 01.02.2025 | 1.11.0.6 | :warning: remove XIP module | [#1175](https://github.com/stnolting/neorv32/pull/1175) |
 | 01.02.2025 | 1.11.0.5 | minor rtl optimizations and cleanups; :warning: remove DMA "fence" feature | [#1174](https://github.com/stnolting/neorv32/pull/1174) |
 | 28.01.2025 | 1.11.0.4 | :bug: fix crt0's entry address being overridden by core0's constructors (that do not backup any registers) | [#1172](https://github.com/stnolting/neorv32/pull/1172) |
