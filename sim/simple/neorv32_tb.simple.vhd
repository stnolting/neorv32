-- #################################################################################################
-- # << NEORV32 - Default Processor Testbench >>                                                   #
-- # ********************************************************************************************* #
-- # The processor is configured to use a maximum of functional units (for testing purpose).       #
-- # Use the "User Configuration" section to configure the testbench according to your needs.      #
-- # See NEORV32 data sheet for more information.                                                  #
-- # ********************************************************************************************* #
-- # BSD 3-Clause License                                                                          #
-- #                                                                                               #
-- # Copyright (c) 2024, Stephan Nolting. All rights reserved.                                     #
-- #                                                                                               #
-- # Redistribution and use in source and binary forms, with or without modification, are          #
-- # permitted provided that the following conditions are met:                                     #
-- #                                                                                               #
-- # 1. Redistributions of source code must retain the above copyright notice, this list of        #
-- #    conditions and the following disclaimer.                                                   #
-- #                                                                                               #
-- # 2. Redistributions in binary form must reproduce the above copyright notice, this list of     #
-- #    conditions and the following disclaimer in the documentation and/or other materials        #
-- #    provided with the distribution.                                                            #
-- #                                                                                               #
-- # 3. Neither the name of the copyright holder nor the names of its contributors may be used to  #
-- #    endorse or promote products derived from this software without specific prior written      #
-- #    permission.                                                                                #
-- #                                                                                               #
-- # THIS SOFTWARE IS PROVIDED BY THE COPYRIGHT HOLDERS AND CONTRIBUTORS "AS IS" AND ANY EXPRESS   #
-- # OR IMPLIED WARRANTIES, INCLUDING, BUT NOT LIMITED TO, THE IMPLIED WARRANTIES OF               #
-- # MERCHANTABILITY AND FITNESS FOR A PARTICULAR PURPOSE ARE DISCLAIMED. IN NO EVENT SHALL THE    #
-- # COPYRIGHT HOLDER OR CONTRIBUTORS BE LIABLE FOR ANY DIRECT, INDIRECT, INCIDENTAL, SPECIAL,     #
-- # EXEMPLARY, OR CONSEQUENTIAL DAMAGES (INCLUDING, BUT NOT LIMITED TO, PROCUREMENT OF SUBSTITUTE #
-- # GOODS OR SERVICES; LOSS OF USE, DATA, OR PROFITS; OR BUSINESS INTERRUPTION) HOWEVER CAUSED    #
-- # AND ON ANY THEORY OF LIABILITY, WHETHER IN CONTRACT, STRICT LIABILITY, OR TORT (INCLUDING     #
-- # NEGLIGENCE OR OTHERWISE) ARISING IN ANY WAY OUT OF THE USE OF THIS SOFTWARE, EVEN IF ADVISED  #
-- # OF THE POSSIBILITY OF SUCH DAMAGE.                                                            #
-- # ********************************************************************************************* #
-- # The NEORV32 Processor - https://github.com/stnolting/neorv32              (c) Stephan Nolting #
-- #################################################################################################

library ieee;
use ieee.std_logic_1164.all;
use ieee.numeric_std.all;
use ieee.math_real.all;

library neorv32;
use neorv32.neorv32_package.all;
use neorv32.neorv32_application_image.all; -- this file is generated by the image generator

use std.textio.all;

entity neorv32_tb_simple is
  generic (
    PERFORMANCE_OPTION : natural := 0     -- Set core options for performance measurements
  );
end neorv32_tb_simple;

architecture neorv32_tb_simple_rtl of neorv32_tb_simple is

  -- advanced configuration --
  constant num_configs_c : natural := 3;    -- number of pre-defined configurations

  -- helpers --
  type bool_t is array (0 to num_configs_c-1) of boolean;
  type natural_t is array (0 to num_configs_c-1) of natural;
  type performance_options_type_t is record
    fast_mul_en_c       : bool_t;
    fast_shift_en_c     : bool_t;
    imem_size_c         : natural_t;
    icache_en_c         : bool_t;
    icache_block_size_c : natural_t;
    dcache_en_c         : bool_t;
    dcache_block_size_c : natural_t;
  end record;


  -- User Configuration ---------------------------------------------------------------------
  -- -------------------------------------------------------------------------------------------
  -- core performance optionss --
  constant performance_options_c : performance_options_type_t := (
    --                       default  fast core  area core  
    fast_mul_en_c       => (    true,      true,     false), -- Fast multiplication, more area
    fast_shift_en_c     => (    true,      true,     false), -- Fast shifting, more area
    imem_size_c         => ( 32*1024,  128*1024,  128*1024), -- Instruction memory size min. 128kB for performance tests
    icache_en_c         => (    true,     false,     false), -- I$ disabled for performance tests
    icache_block_size_c => (      64,        64,        64), -- I$ block size
    dcache_en_c         => (    true,     false,     false), -- D$ disabled for performance tests
    dcache_block_size_c => (      64,        64,        64)  -- D$ block size
  );

  -- general --
  constant int_imem_c              : boolean := true; -- true: use proc-internal IMEM, false: use external simulated IMEM (ext. mem A)
  constant int_dmem_c              : boolean := true; -- true: use proc-internal DMEM, false: use external simulated DMEM (ext. mem B)
  constant dmem_size_c             : natural := 8*1024; -- size in bytes of processor-internal DMEM / external mem B
  constant f_clock_c               : natural := 100000000; -- main clock in Hz
  constant baud0_rate_c            : natural := 19200; -- simulation UART0 (primary UART) baud rate
  constant baud1_rate_c            : natural := 19200; -- simulation UART1 (secondary UART) baud rate
<<<<<<< HEAD
=======
  constant icache_en_c             : boolean := true; -- implement i-cache
  constant icache_block_size_c     : natural := 32; -- i-cache block size in bytes
>>>>>>> 0a0afa19
  -- simulated external Wishbone memory A (can be used as external IMEM) --
  constant ext_mem_a_base_addr_c   : std_ulogic_vector(31 downto 0) := x"00000000"; -- wishbone memory base address (external IMEM base)
  constant ext_mem_a_size_c        : natural := performance_options_c.imem_size_c(PERFORMANCE_OPTION); -- wishbone memory size in bytes
  constant ext_mem_a_latency_c     : natural := 8; -- latency in clock cycles (min 1, max 255), plus 1 cycle initial delay
  -- simulated external Wishbone memory B (can be used as external DMEM) --
  constant ext_mem_b_base_addr_c   : std_ulogic_vector(31 downto 0) := x"80000000"; -- wishbone memory base address (external DMEM base)
  constant ext_mem_b_size_c        : natural := dmem_size_c; -- wishbone memory size in bytes
  constant ext_mem_b_latency_c     : natural := 8; -- latency in clock cycles (min 1, max 255), plus 1 cycle initial delay
  -- simulated external Wishbone memory C (can be used to simulate external IO access) --
  constant ext_mem_c_base_addr_c   : std_ulogic_vector(31 downto 0) := x"F0000000"; -- wishbone memory base address (default begin of EXTERNAL IO area)
  constant ext_mem_c_size_c        : natural := performance_options_c.icache_block_size_c(PERFORMANCE_OPTION)/2; -- wishbone memory size in bytes, should be smaller than an iCACHE block
  constant ext_mem_c_latency_c     : natural := 128; -- latency in clock cycles (min 1, max 255), plus 1 cycle initial delay
  -- simulation interrupt trigger --
  constant irq_trigger_base_addr_c : std_ulogic_vector(31 downto 0) := x"FF000000";
  -- -------------------------------------------------------------------------------------------

  -- internals - hands off! --
  constant uart0_baud_val_c : real := real(f_clock_c) / real(baud0_rate_c);
  constant uart1_baud_val_c : real := real(f_clock_c) / real(baud1_rate_c);
  constant t_clock_c        : time := (1 sec) / f_clock_c;

  -- generators --
  signal clk_gen, rst_gen : std_ulogic := '0';

  -- text.io --
  file file_uart0_tx_out : text open write_mode is "neorv32.testbench_uart0.out";

  -- uart --
  signal uart0_txd, uart1_txd : std_ulogic;
  signal uart0_cts, uart1_cts : std_ulogic;

  -- gpio --
  signal gpio : std_ulogic_vector(63 downto 0);

  -- twi --
  signal twi_scl, twi_sda : std_logic;
  signal twi_scl_i, twi_scl_o, twi_sda_i, twi_sda_o : std_ulogic;

  -- 1-wire --
  signal onewire : std_logic;
  signal onewire_i, onewire_o : std_ulogic;

  -- spi & sdi --
  signal spi_csn: std_ulogic_vector(7 downto 0);
  signal spi_di, spi_do, spi_clk : std_ulogic;
  signal sdi_di, sdi_do, sdi_clk, sdi_csn : std_ulogic;

  -- irq --
  signal msi_ring, mei_ring : std_ulogic;

  -- SLINK echo --
  signal slink_dat : std_ulogic_vector(31 downto 0);
  signal slink_val : std_ulogic;
  signal slink_lst : std_ulogic;
  signal slink_rdy : std_ulogic;

  -- Wishbone bus --
  type wishbone_t is record
    addr  : std_ulogic_vector(31 downto 0); -- address
    wdata : std_ulogic_vector(31 downto 0); -- master write data
    rdata : std_ulogic_vector(31 downto 0); -- master read data
    we    : std_ulogic; -- write enable
    sel   : std_ulogic_vector(03 downto 0); -- byte enable
    stb   : std_ulogic; -- strobe
    cyc   : std_ulogic; -- valid cycle
    ack   : std_ulogic; -- transfer acknowledge
    err   : std_ulogic; -- transfer error
  end record;
  signal wb_cpu, wb_mem_a, wb_mem_b, wb_mem_c, wb_irq : wishbone_t;

  -- Wishbone access latency type --
  type ext_mem_read_latency_t is array (0 to 255) of std_ulogic_vector(31 downto 0);

  -- simulated external memory c (IO) --
  signal ext_ram_c : mem32_t(0 to ext_mem_c_size_c/4-1); -- uninitialized, used to simulate external IO

  -- simulated external memory bus feedback type --
  type ext_mem_t is record
    rdata  : ext_mem_read_latency_t;
    acc_en : std_ulogic;
    ack    : std_ulogic_vector(255 downto 0);
  end record;
  signal ext_mem_a, ext_mem_b, ext_mem_c : ext_mem_t;

begin

  -- Clock/Reset Generator ------------------------------------------------------------------
  -- -------------------------------------------------------------------------------------------
  clk_gen <= not clk_gen after (t_clock_c/2);
  rst_gen <= '0', '1' after 60*(t_clock_c/2);


  -- The Core of the Problem ----------------------------------------------------------------
  -- -------------------------------------------------------------------------------------------
  neorv32_top_inst: neorv32_top
  generic map (
    -- General --
    CLOCK_FREQUENCY              => f_clock_c,     -- clock frequency of clk_i in Hz
    CLOCK_GATING_EN              => true,          -- enable clock gating when in sleep mode
    HART_ID                      => x"00000000",   -- hardware thread ID
    JEDEC_ID                     => "00000000000", -- vendor's JEDEC ID
    INT_BOOTLOADER_EN            => false,         -- boot configuration: true = boot explicit bootloader; false = boot from int/ext (I)MEM
    -- On-Chip Debugger (OCD) --
    ON_CHIP_DEBUGGER_EN          => true,          -- implement on-chip debugger
    -- RISC-V CPU Extensions --
    CPU_EXTENSION_RISCV_A        => true,          -- implement atomic memory operations extension?
    CPU_EXTENSION_RISCV_B        => true,          -- implement bit-manipulation extension?
    CPU_EXTENSION_RISCV_C        => false,         -- implement compressed extension?
    CPU_EXTENSION_RISCV_E        => false,         -- implement embedded RF extension?
    CPU_EXTENSION_RISCV_M        => true,          -- implement mul/div extension?
    CPU_EXTENSION_RISCV_U        => true,          -- implement user mode extension?
    CPU_EXTENSION_RISCV_Zfinx    => true,          -- implement 32-bit floating-point extension (using INT reg!)
    CPU_EXTENSION_RISCV_Zicntr   => true,          -- implement base counters?
    CPU_EXTENSION_RISCV_Zicond   => true,          -- implement integer conditional operations?
    CPU_EXTENSION_RISCV_Zihpm    => true,          -- implement hardware performance monitors?
    CPU_EXTENSION_RISCV_Zmmul    => false,         -- implement multiply-only M sub-extension?
    CPU_EXTENSION_RISCV_Zxcfu    => true,          -- implement custom (instr.) functions unit?
    -- Extension Options --
    FAST_MUL_EN                  => performance_options_c.fast_mul_en_c(PERFORMANCE_OPTION), -- use DSPs for M extension's multiplier
    FAST_SHIFT_EN                => performance_options_c.fast_shift_en_c(PERFORMANCE_OPTION), -- use barrel shifter for shift operations
    REGFILE_HW_RST               => false,         -- no hardware reset
    -- Physical Memory Protection (PMP) --
    PMP_NUM_REGIONS              => 5,             -- number of regions (0..16)
    PMP_MIN_GRANULARITY          => 4,             -- minimal region granularity in bytes, has to be a power of 2, min 4 bytes
    PMP_TOR_MODE_EN              => true,          -- implement TOR mode
    PMP_NAP_MODE_EN              => true,          -- implement NAPOT/NA4 mode
    -- Hardware Performance Monitors (HPM) --
    HPM_NUM_CNTS                 => 12,            -- number of implemented HPM counters (0..29)
    HPM_CNT_WIDTH                => 40,            -- total size of HPM counters (0..64)
    -- Atomic Memory Access - Reservation Set Granularity --
    AMO_RVS_GRANULARITY          => 4,             -- size in bytes, has to be a power of 2, min 4
    -- Internal Instruction memory --
    MEM_INT_IMEM_EN              => int_imem_c ,   -- implement processor-internal instruction memory
    MEM_INT_IMEM_SIZE            => performance_options_c.imem_size_c(PERFORMANCE_OPTION),   -- size of processor-internal instruction memory in bytes
    -- Internal Data memory --
    MEM_INT_DMEM_EN              => int_dmem_c,    -- implement processor-internal data memory
    MEM_INT_DMEM_SIZE            => dmem_size_c,   -- size of processor-internal data memory in bytes
    -- Internal Cache memory --
<<<<<<< HEAD
    ICACHE_EN                    => performance_options_c.icache_en_c(PERFORMANCE_OPTION),   -- implement instruction cache
    ICACHE_NUM_BLOCKS            => 8,             -- i-cache: number of blocks (min 2), has to be a power of 2
    ICACHE_BLOCK_SIZE            => performance_options_c.icache_block_size_c(PERFORMANCE_OPTION), -- i-cache: block size in bytes (min 4), has to be a power of 2
    ICACHE_ASSOCIATIVITY         => 2,             -- i-cache: associativity / number of sets (1=direct_mapped), has to be a power of 2
    -- Internal Data Cache (dCACHE) --
    DCACHE_EN                    => performance_options_c.dcache_en_c(PERFORMANCE_OPTION),   -- implement data cache
    DCACHE_NUM_BLOCKS            => 8,             -- d-cache: number of blocks (min 1), has to be a power of 2
    DCACHE_BLOCK_SIZE            => performance_options_c.dcache_block_size_c(PERFORMANCE_OPTION), -- d-cache: block size in bytes (min 4), has to be a power of 2
=======
    ICACHE_EN                    => icache_en_c,   -- implement instruction cache
    ICACHE_NUM_BLOCKS            => 64,            -- i-cache: number of blocks (min 2), has to be a power of 2
    ICACHE_BLOCK_SIZE            => icache_block_size_c, -- i-cache: block size in bytes (min 4), has to be a power of 2
    -- Internal Data Cache (dCACHE) --
    DCACHE_EN                    => true,          -- implement data cache
    DCACHE_NUM_BLOCKS            => 32,            -- d-cache: number of blocks (min 1), has to be a power of 2
    DCACHE_BLOCK_SIZE            => 32,            -- d-cache: block size in bytes (min 4), has to be a power of 2
>>>>>>> 0a0afa19
    -- External bus interface --
    XBUS_EN                      => true,          -- implement external memory bus interface?
    XBUS_TIMEOUT                 => 256,           -- cycles after a pending bus access auto-terminates (0 = disabled)
    XBUS_PIPE_MODE               => true,          -- protocol: false=classic/standard wishbone mode, true=pipelined wishbone mode
    XBUS_ASYNC_RX                => false,         -- use register buffer for RX data when false
    XBUS_ASYNC_TX                => false,         -- use register buffer for TX data when false
    XBUS_CACHE_EN                => true,          -- enable external bus cache (x-cache)
    XBUS_CACHE_NUM_BLOCKS        => 4,             -- x-cache: number of blocks (min 1), has to be a power of 2
    XBUS_CACHE_BLOCK_SIZE        => 32,            -- x-cache: block size in bytes (min 4), has to be a power of 2
    -- Execute in-place module (XIP) --
    XIP_EN                       => true,          -- implement execute in place module (XIP)?
    XIP_CACHE_EN                 => true,          -- implement XIP cache?
    XIP_CACHE_NUM_BLOCKS         => 4,             -- number of blocks (min 1), has to be a power of 2
    XIP_CACHE_BLOCK_SIZE         => 256,           -- block size in bytes (min 4), has to be a power of 2
    -- External Interrupts Controller (XIRQ) --
    XIRQ_NUM_CH                  => 32,            -- number of external IRQ channels (0..32)
    XIRQ_TRIGGER_TYPE            => (others => '1'), -- trigger type: 0=level, 1=edge
    XIRQ_TRIGGER_POLARITY        => (others => '1'), -- trigger polarity: 0=low-level/falling-edge, 1=high-level/rising-edge
    -- Processor peripherals --
    IO_GPIO_NUM                  => 64,            -- number of GPIO input/output pairs (0..64)
    IO_MTIME_EN                  => true,          -- implement machine system timer (MTIME)?
    IO_UART0_EN                  => true,          -- implement primary universal asynchronous receiver/transmitter (UART0)?
    IO_UART0_RX_FIFO             => 32,            -- RX fifo depth, has to be a power of two, min 1
    IO_UART0_TX_FIFO             => 32,            -- TX fifo depth, has to be a power of two, min 1
    IO_UART1_EN                  => true,          -- implement secondary universal asynchronous receiver/transmitter (UART1)?
    IO_UART1_RX_FIFO             => 1,             -- RX fifo depth, has to be a power of two, min 1
    IO_UART1_TX_FIFO             => 1,             -- TX fifo depth, has to be a power of two, min 1
    IO_SPI_EN                    => true,          -- implement serial peripheral interface (SPI)?
    IO_SPI_FIFO                  => 4,             -- SPI RTX fifo depth, has to be zero or a power of two
    IO_SDI_EN                    => true,          -- implement serial data interface (SDI)?
    IO_SDI_FIFO                  => 4,             -- SDI RTX fifo depth, has to be zero or a power of two
    IO_TWI_EN                    => true,          -- implement two-wire interface (TWI)?
    IO_PWM_NUM_CH                => 12,            -- number of PWM channels to implement (0..12); 0 = disabled
    IO_WDT_EN                    => true,          -- implement watch dog timer (WDT)?
    IO_TRNG_EN                   => true,          -- implement true random number generator (TRNG)?
    IO_TRNG_FIFO                 => 4,             -- TRNG fifo depth, has to be a power of two, min 1
    IO_CFS_EN                    => true,          -- implement custom functions subsystem (CFS)?
    IO_CFS_CONFIG                => (others => '0'), -- custom CFS configuration generic
    IO_CFS_IN_SIZE               => 32,            -- size of CFS input conduit in bits
    IO_CFS_OUT_SIZE              => 32,            -- size of CFS output conduit in bits
    IO_NEOLED_EN                 => true,          -- implement NeoPixel-compatible smart LED interface (NEOLED)?
    IO_NEOLED_TX_FIFO            => 8,             -- NEOLED TX FIFO depth, 1..32k, has to be a power of two
    IO_GPTMR_EN                  => true,          -- implement general purpose timer (GPTMR)?
    IO_ONEWIRE_EN                => true,          -- implement 1-wire interface (ONEWIRE)?
    IO_DMA_EN                    => true,          -- implement direct memory access controller (DMA)?
    IO_SLINK_EN                  => true,          -- implement stream link interface (SLINK)?
    IO_SLINK_RX_FIFO             => 2,             -- RX fifo depth, has to be a power of two, min 1
    IO_SLINK_TX_FIFO             => 2,             -- TX fifo depth, has to be a power of two, min 1
    IO_CRC_EN                    => true           -- implement cyclic redundancy check unit (CRC)?
  )
  port map (
    -- Global control --
    clk_i          => clk_gen,         -- global clock, rising edge
    rstn_i         => rst_gen,         -- global reset, low-active, async
    -- JTAG on-chip debugger interface (available if ON_CHIP_DEBUGGER_EN = true) --
    jtag_trst_i    => '1',             -- low-active TAP reset (optional)
    jtag_tck_i     => '0',             -- serial clock
    jtag_tdi_i     => '0',             -- serial data input
    jtag_tdo_o     => open,            -- serial data output
    jtag_tms_i     => '0',             -- mode select
    -- External bus interface (available if XBUS_EN = true) --
    xbus_adr_o     => wb_cpu.addr,     -- address
    xbus_dat_i     => wb_cpu.rdata,    -- read data
    xbus_dat_o     => wb_cpu.wdata,    -- write data
    xbus_we_o      => wb_cpu.we,       -- read/write
    xbus_sel_o     => wb_cpu.sel,      -- byte enable
    xbus_stb_o     => wb_cpu.stb,      -- strobe
    xbus_cyc_o     => wb_cpu.cyc,      -- valid cycle
    xbus_ack_i     => wb_cpu.ack,      -- transfer acknowledge
    xbus_err_i     => wb_cpu.err,      -- transfer error
    -- Stream Link Interface (available if IO_SLINK_EN = true) --
    slink_rx_dat_i => slink_dat,       -- RX input data
    slink_rx_val_i => slink_val,       -- RX valid input
    slink_rx_lst_i => slink_lst,       -- last element of stream
    slink_rx_rdy_o => slink_rdy,       -- RX ready to receive
    slink_tx_dat_o => slink_dat,       -- TX output data
    slink_tx_val_o => slink_val,       -- TX valid output
    slink_tx_lst_o => slink_lst,       -- last element of stream
    slink_tx_rdy_i => slink_rdy,       -- TX ready to send
    -- XIP (execute in place via SPI) signals (available if XIP_EN = true) --
    xip_csn_o      => open,            -- chip-select, low-active
    xip_clk_o      => open,            -- serial clock
    xip_dat_i      => '0',             -- device data input
    xip_dat_o      => open,            -- controller data output
    -- GPIO (available if IO_GPIO_NUM > true) --
    gpio_o         => gpio,            -- parallel output
    gpio_i         => gpio,            -- parallel input
    -- primary UART0 (available if IO_UART0_EN = true) --
    uart0_txd_o    => uart0_txd,       -- UART0 send data
    uart0_rxd_i    => uart0_txd,       -- UART0 receive data
    uart0_rts_o    => uart1_cts,       -- HW flow control: UART0.RX ready to receive ("RTR"), low-active, optional
    uart0_cts_i    => uart0_cts,       -- HW flow control: UART0.TX allowed to transmit, low-active, optional
    -- secondary UART1 (available if IO_UART1_EN = true) --
    uart1_txd_o    => uart1_txd,       -- UART1 send data
    uart1_rxd_i    => uart1_txd,       -- UART1 receive data
    uart1_rts_o    => uart0_cts,       -- HW flow control: UART0.RX ready to receive ("RTR"), low-active, optional
    uart1_cts_i    => uart1_cts,       -- HW flow control: UART0.TX allowed to transmit, low-active, optional
    -- SPI (available if IO_SPI_EN = true) --
    spi_clk_o      => spi_clk,         -- SPI serial clock
    spi_dat_o      => spi_do,          -- controller data out, peripheral data in
    spi_dat_i      => spi_di,          -- controller data in, peripheral data out
    spi_csn_o      => spi_csn,         -- SPI CS
    -- SDI (available if IO_SDI_EN = true) --
    sdi_clk_i      => sdi_clk,         -- SDI serial clock
    sdi_dat_o      => sdi_do,          -- controller data out, peripheral data in
    sdi_dat_i      => sdi_di,          -- controller data in, peripheral data out
    sdi_csn_i      => sdi_csn,         -- chip-select
    -- TWI (available if IO_TWI_EN = true) --
    twi_sda_i      => twi_sda_i,       -- serial data line sense input
    twi_sda_o      => twi_sda_o,       -- serial data line output (pull low only)
    twi_scl_i      => twi_scl_i,       -- serial clock line sense input
    twi_scl_o      => twi_scl_o,       -- serial clock line output (pull low only)
    -- 1-Wire Interface (available if IO_ONEWIRE_EN = true) --
    onewire_i      => onewire_i,       -- 1-wire bus sense input
    onewire_o      => onewire_o,       -- 1-wire bus output (pull low only)
    -- PWM (available if IO_PWM_NUM_CH > 0) --
    pwm_o          => open,            -- pwm channels
    -- Custom Functions Subsystem IO --
    cfs_in_i       => (others => '0'), -- custom CFS inputs
    cfs_out_o      => open,            -- custom CFS outputs
    -- NeoPixel-compatible smart LED interface (available if IO_NEOLED_EN = true) --
    neoled_o       => open,            -- async serial data line
    -- Machine timer system time (available if IO_MTIME_EN = true) --
    mtime_time_o   => open,
    -- GPTMR timer capture (available if IO_GPTMR_EN = true) --
    gptmr_trig_i   => gpio(63),        -- capture trigger
    -- External platform interrupts (available if XIRQ_NUM_CH > 0) --
    xirq_i         => gpio(31 downto 0), -- IRQ channels
    -- CPU Interrupts --
    mtime_irq_i    => '0',             -- machine software interrupt, available if IO_MTIME_EN = false
    msw_irq_i      => msi_ring,        -- machine software interrupt
    mext_irq_i     => mei_ring         -- machine external interrupt
  );

  -- TWI tri-state driver --
  twi_sda   <= '0' when (twi_sda_o = '0') else 'Z'; -- module can only pull the line low actively
  twi_scl   <= '0' when (twi_scl_o = '0') else 'Z';
  twi_sda_i <= std_ulogic(twi_sda);
  twi_scl_i <= std_ulogic(twi_scl);

  -- 1-Wire tri-state driver --
  onewire   <= '0' when (onewire_o = '0') else 'Z'; -- module can only pull the line low actively
  onewire_i <= std_ulogic(onewire);

  -- TWI termination (pull-ups) --
  twi_scl <= 'H';
  twi_sda <= 'H';

  -- 1-Wire termination (pull-up) --
  onewire <= 'H';

  -- SPI/SDI echo --
  sdi_clk <= spi_clk;
  sdi_csn <= spi_csn(7);
  sdi_di  <= spi_do;
  spi_di  <= sdi_do when (spi_csn(7) = '0') else spi_do;


  -- UART Simulation Receiver ---------------------------------------------------------------
  -- -------------------------------------------------------------------------------------------
  uart0_checker: entity work.uart_rx_simple
  generic map (
    name => "uart0",
    uart_baud_val_c => uart0_baud_val_c
  )
  port map (
    clk => clk_gen,
    uart_txd => uart0_txd
  );

  uart1_checker: entity work.uart_rx_simple
  generic map (
    name => "uart1",
    uart_baud_val_c => uart1_baud_val_c
  )
  port map (
    clk => clk_gen,
    uart_txd => uart1_txd
  );


  -- Wishbone Fabric ------------------------------------------------------------------------
  -- -------------------------------------------------------------------------------------------
  -- CPU broadcast signals --
  wb_mem_a.addr  <= wb_cpu.addr;
  wb_mem_a.wdata <= wb_cpu.wdata;
  wb_mem_a.we    <= wb_cpu.we;
  wb_mem_a.sel   <= wb_cpu.sel;
  wb_mem_a.cyc   <= wb_cpu.cyc;

  wb_mem_b.addr  <= wb_cpu.addr;
  wb_mem_b.wdata <= wb_cpu.wdata;
  wb_mem_b.we    <= wb_cpu.we;
  wb_mem_b.sel   <= wb_cpu.sel;
  wb_mem_b.cyc   <= wb_cpu.cyc;

  wb_mem_c.addr  <= wb_cpu.addr;
  wb_mem_c.wdata <= wb_cpu.wdata;
  wb_mem_c.we    <= wb_cpu.we;
  wb_mem_c.sel   <= wb_cpu.sel;
  wb_mem_c.cyc   <= wb_cpu.cyc;

  wb_irq.addr    <= wb_cpu.addr;
  wb_irq.wdata   <= wb_cpu.wdata;
  wb_irq.we      <= wb_cpu.we;
  wb_irq.sel     <= wb_cpu.sel;
  wb_irq.cyc     <= wb_cpu.cyc;

  -- CPU read-back signals (no mux here since peripherals have "output gates") --
  wb_cpu.rdata <= wb_mem_a.rdata or wb_mem_b.rdata or wb_mem_c.rdata or wb_irq.rdata;
  wb_cpu.ack   <= wb_mem_a.ack   or wb_mem_b.ack   or wb_mem_c.ack   or wb_irq.ack;
  wb_cpu.err   <= wb_mem_a.err   or wb_mem_b.err   or wb_mem_c.err   or wb_irq.err;

  -- peripheral select via STROBE signal --
  wb_mem_a.stb <= wb_cpu.stb when (wb_cpu.addr >= ext_mem_a_base_addr_c) and (wb_cpu.addr < std_ulogic_vector(unsigned(ext_mem_a_base_addr_c) + ext_mem_a_size_c)) else '0';
  wb_mem_b.stb <= wb_cpu.stb when (wb_cpu.addr >= ext_mem_b_base_addr_c) and (wb_cpu.addr < std_ulogic_vector(unsigned(ext_mem_b_base_addr_c) + ext_mem_b_size_c)) else '0';
  wb_mem_c.stb <= wb_cpu.stb when (wb_cpu.addr >= ext_mem_c_base_addr_c) and (wb_cpu.addr < std_ulogic_vector(unsigned(ext_mem_c_base_addr_c) + ext_mem_c_size_c)) else '0';
  wb_irq.stb   <= wb_cpu.stb when (wb_cpu.addr =  irq_trigger_base_addr_c) else '0';


  -- Wishbone Memory A (simulated external IMEM) --------------------------------------------
  -- -------------------------------------------------------------------------------------------
  generate_ext_imem:
  if (int_imem_c = false) generate
    ext_mem_a_access: process(clk_gen)
      variable ext_ram_a : mem32_t(0 to ext_mem_a_size_c/4-1) := mem32_init_f(application_init_image, ext_mem_a_size_c/4); -- initialized, used to simulate external IMEM
    begin
      if rising_edge(clk_gen) then
        -- control --
        ext_mem_a.ack(0) <= wb_mem_a.cyc and wb_mem_a.stb; -- wishbone acknowledge

        -- write access --
        if ((wb_mem_a.cyc and wb_mem_a.stb and wb_mem_a.we) = '1') then -- valid write access
          for i in 0 to 3 loop
            if (wb_mem_a.sel(i) = '1') then
              ext_ram_a(to_integer(unsigned(wb_mem_a.addr(index_size_f(ext_mem_a_size_c/4)+1 downto 2))))(7+i*8 downto 0+i*8) := wb_mem_a.wdata(7+i*8 downto 0+i*8);
            end if;
          end loop; -- i
        end if;

        -- read access --
        ext_mem_a.rdata(0) <= ext_ram_a(to_integer(unsigned(wb_mem_a.addr(index_size_f(ext_mem_a_size_c/4)+1 downto 2)))); -- word aligned
        -- virtual read and ack latency --
        if (ext_mem_a_latency_c > 1) then
          for i in 1 to ext_mem_a_latency_c-1 loop
            ext_mem_a.rdata(i) <= ext_mem_a.rdata(i-1);
            ext_mem_a.ack(i)   <= ext_mem_a.ack(i-1) and wb_mem_a.cyc;
          end loop;
        end if;

        -- bus output register --
        wb_mem_a.err <= '0';
        if (ext_mem_a.ack(ext_mem_a_latency_c-1) = '1') and (wb_mem_a.cyc = '1') then
          wb_mem_a.rdata <= ext_mem_a.rdata(ext_mem_a_latency_c-1);
          wb_mem_a.ack   <= '1';
        else
          wb_mem_a.rdata <= (others => '0');
          wb_mem_a.ack   <= '0';
        end if;
      end if;
    end process ext_mem_a_access;
  end generate;

  generate_ext_imem_false:
  if (int_imem_c = true) generate
    wb_mem_a.rdata <= (others => '0');
    wb_mem_a.ack   <= '0';
    wb_mem_a.err   <= '0';
  end generate;


  -- Wishbone Memory B (simulated external DMEM) --------------------------------------------
  -- -------------------------------------------------------------------------------------------
  generate_ext_dmem:
  if (int_dmem_c = false) generate
    ext_mem_b_access: process(clk_gen)
      variable ext_ram_b : mem32_t(0 to ext_mem_b_size_c/4-1) := (others => (others => '0')); -- zero, used to simulate external DMEM
    begin
      if rising_edge(clk_gen) then
        -- control --
        ext_mem_b.ack(0) <= wb_mem_b.cyc and wb_mem_b.stb; -- wishbone acknowledge

        -- write access --
        if ((wb_mem_b.cyc and wb_mem_b.stb and wb_mem_b.we) = '1') then -- valid write access
          for i in 0 to 3 loop
            if (wb_mem_b.sel(i) = '1') then
              ext_ram_b(to_integer(unsigned(wb_mem_b.addr(index_size_f(ext_mem_b_size_c/4)+1 downto 2))))(7+i*8 downto 0+i*8) := wb_mem_b.wdata(7+i*8 downto 0+i*8);
            end if;
          end loop; -- i
        end if;

        -- read access --
        ext_mem_b.rdata(0) <= ext_ram_b(to_integer(unsigned(wb_mem_b.addr(index_size_f(ext_mem_b_size_c/4)+1 downto 2)))); -- word aligned
        -- virtual read and ack latency --
        if (ext_mem_b_latency_c > 1) then
          for i in 1 to ext_mem_b_latency_c-1 loop
            ext_mem_b.rdata(i) <= ext_mem_b.rdata(i-1);
            ext_mem_b.ack(i)   <= ext_mem_b.ack(i-1) and wb_mem_b.cyc;
          end loop;
        end if;

        -- bus output register --
        wb_mem_b.err <= '0';
        if (ext_mem_b.ack(ext_mem_b_latency_c-1) = '1') and (wb_mem_b.cyc = '1') then
          wb_mem_b.rdata <= ext_mem_b.rdata(ext_mem_b_latency_c-1);
          wb_mem_b.ack   <= '1';
        else
          wb_mem_b.rdata <= (others => '0');
          wb_mem_b.ack   <= '0';
        end if;
      end if;
    end process ext_mem_b_access;
  end generate;

  generate_ext_dmem_false:
  if (int_dmem_c = true) generate
    wb_mem_b.rdata <= (others => '0');
    wb_mem_b.ack   <= '0';
    wb_mem_b.err   <= '0';
  end generate;


  -- Wishbone Memory C (simulated external IO) ----------------------------------------------
  -- -------------------------------------------------------------------------------------------
  ext_mem_c_access: process(clk_gen)
  begin
    if rising_edge(clk_gen) then
      -- control --
      ext_mem_c.ack(0) <= wb_mem_c.cyc and wb_mem_c.stb; -- wishbone acknowledge

      -- write access --
      if ((wb_mem_c.cyc and wb_mem_c.stb and wb_mem_c.we) = '1') then -- valid write access
        for i in 0 to 3 loop
          if (wb_mem_c.sel(i) = '1') then
            ext_ram_c(to_integer(unsigned(wb_mem_c.addr(index_size_f(ext_mem_c_size_c/4)+1 downto 2))))(7+i*8 downto 0+i*8) <= wb_mem_c.wdata(7+i*8 downto 0+i*8);
          end if;
        end loop; -- i
      end if;

      -- read access --
      ext_mem_c.rdata(0) <= ext_ram_c(to_integer(unsigned(wb_mem_c.addr(index_size_f(ext_mem_c_size_c/4)+1 downto 2)))); -- word aligned
      -- virtual read and ack latency --
      if (ext_mem_c_latency_c > 1) then
        for i in 1 to ext_mem_c_latency_c-1 loop
          ext_mem_c.rdata(i) <= ext_mem_c.rdata(i-1);
          ext_mem_c.ack(i)   <= ext_mem_c.ack(i-1) and wb_mem_c.cyc;
        end loop;
      end if;

      -- bus output register --
      if (ext_mem_c.ack(ext_mem_c_latency_c-1) = '1') and (wb_mem_c.cyc = '1') then
        wb_mem_c.rdata <= ext_mem_c.rdata(ext_mem_c_latency_c-1);
        wb_mem_c.ack   <= '1';
        wb_mem_c.err   <= '0';
      else
        wb_mem_c.rdata <= (others => '0');
        wb_mem_c.ack   <= '0';
        wb_mem_c.err   <= '0';
      end if;
    end if;
  end process ext_mem_c_access;


  -- Wishbone IRQ Triggers ------------------------------------------------------------------
  -- -------------------------------------------------------------------------------------------
  irq_trigger: process(rst_gen, clk_gen)
  begin
    if (rst_gen = '0') then
      msi_ring <= '0';
      mei_ring <= '0';
    elsif rising_edge(clk_gen) then
      -- bus interface --
      wb_irq.rdata <= (others => '0');
      wb_irq.ack   <= wb_irq.cyc and wb_irq.stb and wb_irq.we and and_reduce_f(wb_irq.sel);
      wb_irq.err   <= '0';
      -- trigger RISC-V platform IRQs --
      if ((wb_irq.cyc and wb_irq.stb and wb_irq.we and and_reduce_f(wb_irq.sel)) = '1') then
        msi_ring <= wb_irq.wdata(03); -- machine software interrupt
        mei_ring <= wb_irq.wdata(11); -- machine software interrupt
      end if;
    end if;
  end process irq_trigger;


end neorv32_tb_simple_rtl;<|MERGE_RESOLUTION|>--- conflicted
+++ resolved
@@ -83,7 +83,7 @@
     icache_en_c         => (    true,     false,     false), -- I$ disabled for performance tests
     icache_block_size_c => (      64,        64,        64), -- I$ block size
     dcache_en_c         => (    true,     false,     false), -- D$ disabled for performance tests
-    dcache_block_size_c => (      64,        64,        64)  -- D$ block size
+    dcache_block_size_c => (      32,        32,        32)  -- D$ block size
   );
 
   -- general --
@@ -93,11 +93,6 @@
   constant f_clock_c               : natural := 100000000; -- main clock in Hz
   constant baud0_rate_c            : natural := 19200; -- simulation UART0 (primary UART) baud rate
   constant baud1_rate_c            : natural := 19200; -- simulation UART1 (secondary UART) baud rate
-<<<<<<< HEAD
-=======
-  constant icache_en_c             : boolean := true; -- implement i-cache
-  constant icache_block_size_c     : natural := 32; -- i-cache block size in bytes
->>>>>>> 0a0afa19
   -- simulated external Wishbone memory A (can be used as external IMEM) --
   constant ext_mem_a_base_addr_c   : std_ulogic_vector(31 downto 0) := x"00000000"; -- wishbone memory base address (external IMEM base)
   constant ext_mem_a_size_c        : natural := performance_options_c.imem_size_c(PERFORMANCE_OPTION); -- wishbone memory size in bytes
@@ -236,7 +231,6 @@
     MEM_INT_DMEM_EN              => int_dmem_c,    -- implement processor-internal data memory
     MEM_INT_DMEM_SIZE            => dmem_size_c,   -- size of processor-internal data memory in bytes
     -- Internal Cache memory --
-<<<<<<< HEAD
     ICACHE_EN                    => performance_options_c.icache_en_c(PERFORMANCE_OPTION),   -- implement instruction cache
     ICACHE_NUM_BLOCKS            => 8,             -- i-cache: number of blocks (min 2), has to be a power of 2
     ICACHE_BLOCK_SIZE            => performance_options_c.icache_block_size_c(PERFORMANCE_OPTION), -- i-cache: block size in bytes (min 4), has to be a power of 2
@@ -245,15 +239,6 @@
     DCACHE_EN                    => performance_options_c.dcache_en_c(PERFORMANCE_OPTION),   -- implement data cache
     DCACHE_NUM_BLOCKS            => 8,             -- d-cache: number of blocks (min 1), has to be a power of 2
     DCACHE_BLOCK_SIZE            => performance_options_c.dcache_block_size_c(PERFORMANCE_OPTION), -- d-cache: block size in bytes (min 4), has to be a power of 2
-=======
-    ICACHE_EN                    => icache_en_c,   -- implement instruction cache
-    ICACHE_NUM_BLOCKS            => 64,            -- i-cache: number of blocks (min 2), has to be a power of 2
-    ICACHE_BLOCK_SIZE            => icache_block_size_c, -- i-cache: block size in bytes (min 4), has to be a power of 2
-    -- Internal Data Cache (dCACHE) --
-    DCACHE_EN                    => true,          -- implement data cache
-    DCACHE_NUM_BLOCKS            => 32,            -- d-cache: number of blocks (min 1), has to be a power of 2
-    DCACHE_BLOCK_SIZE            => 32,            -- d-cache: block size in bytes (min 4), has to be a power of 2
->>>>>>> 0a0afa19
     -- External bus interface --
     XBUS_EN                      => true,          -- implement external memory bus interface?
     XBUS_TIMEOUT                 => 256,           -- cycles after a pending bus access auto-terminates (0 = disabled)
