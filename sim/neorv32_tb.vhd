-- ================================================================================ --
-- NEORV32 - Default Processor Testbench                                            --
-- -------------------------------------------------------------------------------- --
-- The NEORV32 RISC-V Processor - https://github.com/stnolting/neorv32              --
-- Copyright (c) NEORV32 contributors.                                              --
-- Copyright (c) 2020 - 2025 Stephan Nolting. All rights reserved.                  --
-- Licensed under the BSD-3-Clause license, see LICENSE for details.                --
-- SPDX-License-Identifier: BSD-3-Clause                                            --
-- ================================================================================ --

library ieee;
use ieee.std_logic_1164.all;
use ieee.numeric_std.all;
use ieee.math_real.all;

library neorv32;
use neorv32.neorv32_package.all;

entity neorv32_tb is
  generic (
    -- processor --
    CLOCK_FREQUENCY     : natural                        := 100_000_000; -- clock frequency of clk_i in Hz
    DUAL_CORE_EN        : boolean                        := false;        -- enable dual-core homogeneous SMP
    BOOT_MODE_SELECT    : natural range 0 to 2           := 2;           -- boot from pre-initialized IMEM
    BOOT_ADDR_CUSTOM    : std_ulogic_vector(31 downto 0) := x"00000000"; -- custom CPU boot address (if boot_config = 1)
    RISCV_ISA_C         : boolean                        := true;        -- implement compressed extension
    RISCV_ISA_E         : boolean                        := false;       -- implement embedded RF extension
    RISCV_ISA_M         : boolean                        := true;        -- implement mul/div extension
    RISCV_ISA_U         : boolean                        := true;        -- implement user mode extension
    RISCV_ISA_Zaamo     : boolean                        := true;        -- implement atomic read-modify-write operations extension
    RISCV_ISA_Zalrsc    : boolean                        := true;        -- implement atomic reservation-set operations extension
    RISCV_ISA_Zcb       : boolean                        := false;       -- implement additional code size reduction instructions
    RISCV_ISA_Zcmp      : boolean                        := true;        -- implement additional code size reduction instructions
    RISCV_ISA_Zba       : boolean                        := true;        -- implement shifted-add bit-manipulation extension
    RISCV_ISA_Zbb       : boolean                        := true;        -- implement basic bit-manipulation extension
    RISCV_ISA_Zbkb      : boolean                        := true;        -- implement bit-manipulation instructions for cryptography
    RISCV_ISA_Zbkc      : boolean                        := true;        -- implement carry-less multiplication instructions
    RISCV_ISA_Zbkx      : boolean                        := true;        -- implement cryptography crossbar permutation extension
    RISCV_ISA_Zbs       : boolean                        := true;        -- implement single-bit bit-manipulation extension
    RISCV_ISA_Zfinx     : boolean                        := true;        -- implement 32-bit floating-point extension
    RISCV_ISA_Zicntr    : boolean                        := true;        -- implement base counters
    RISCV_ISA_Zicond    : boolean                        := true;        -- implement integer conditional operations
    RISCV_ISA_Zihpm     : boolean                        := true;        -- implement hardware performance monitors
    RISCV_ISA_Zknd      : boolean                        := true;        -- implement cryptography NIST AES decryption extension
    RISCV_ISA_Zkne      : boolean                        := true;        -- implement cryptography NIST AES encryption extension
    RISCV_ISA_Zknh      : boolean                        := true;        -- implement cryptography NIST hash extension
    RISCV_ISA_Zksed     : boolean                        := true;        -- implement ShangMi block cipher extension
    RISCV_ISA_Zksh      : boolean                        := true;        -- implement ShangMi hash extension
    RISCV_ISA_Zmmul     : boolean                        := true;        -- implement multiply-only M sub-extension
    RISCV_ISA_Zxcfu     : boolean                        := true;        -- implement custom (instr.) functions unit
    CPU_CONSTT_BR_EN    : boolean                        := false;       -- constant-time branches
    CPU_FAST_MUL_EN     : boolean                        := true;        -- use DSPs for M extension's multiplier
    CPU_FAST_SHIFT_EN   : boolean                        := true;        -- use barrel shifter for shift operations
    CPU_RF_HW_RST_EN    : boolean                        := false;       -- implement full hardware reset for register file
    IMEM_EN             : boolean                        := true;        -- implement processor-internal instruction memory
    IMEM_SIZE           : natural                        := 32*1024;     -- size of processor-internal instruction memory in bytes (use a power of 2)
    DMEM_EN             : boolean                        := true;        -- implement processor-internal data memory
    DMEM_SIZE           : natural                        := 8*1024;      -- size of processor-internal data memory in bytes (use a power of 2)
    ICACHE_EN           : boolean                        := true;        -- implement instruction cache
    ICACHE_NUM_BLOCKS   : natural range 1 to 4096        := 64;          -- i-cache: number of blocks (min 1), has to be a power of 2
    DCACHE_EN           : boolean                        := true;        -- implement data cache
    DCACHE_NUM_BLOCKS   : natural range 1 to 4096        := 32;          -- d-cache: number of blocks (min 1), has to be a power of 2
    CACHE_BLOCK_SIZE    : natural range 8 to 1024        := 32;          -- i-cache/d-cache: block size in bytes (min 8), has to be a power of 2
    CACHE_BURSTS_EN     : boolean                        := true;        -- enable issuing of burst transfer for cache update
    TRACE_LOG_EN        : boolean                        := true;        -- write full trace log to file
    -- external memory A --
    EXT_MEM_A_EN : boolean := false; -- enable memory
    EXT_MEM_A_BASE : std_ulogic_vector(31 downto 0) := x"00000000"; -- base address, has to be word-aligned
    EXT_MEM_A_SIZE : natural := 64; -- memory size in bytes, min 4
    EXT_MEM_A_LATE : natural range 1 to 4096 := 20; -- access latency cycles
    EXT_MEM_A_FILE : string := ""; -- memory initialization file (plain HEX), no initialization if empty
    -- external memory B --
    EXT_MEM_B_EN : boolean := false; -- enable memory
    EXT_MEM_B_BASE : std_ulogic_vector(31 downto 0) := x"80000000"; -- base address, has to be word-aligned
    EXT_MEM_B_SIZE : natural := 64; -- memory size in bytes, min 4
    EXT_MEM_B_LATE : natural range 1 to 4096 := 40; -- access latency cycles
    EXT_MEM_B_FILE : string := "" -- memory initialization file (plain HEX), no initialization if empty
  );
end neorv32_tb;

architecture neorv32_tb_rtl of neorv32_tb is

  -- generators --
  signal clk_en, clk_gen, rst_gen : std_ulogic;
  constant f_period_c : time := (1 sec) / CLOCK_FREQUENCY;

  -- IO connection --
  signal uart0_txd, uart0_ctsn, uart1_txd, uart1_ctsn : std_ulogic;
  signal gpio : std_ulogic_vector(31 downto 0);
  signal i2c_scl, i2c_sda : std_logic;
  signal twi_scl_i, twi_scl_o, twi_sda_i, twi_sda_o : std_ulogic;
  signal twd_scl_i, twd_scl_o, twd_sda_i, twd_sda_o : std_ulogic;
  signal onewire : std_logic;
  signal onewire_i, onewire_o : std_ulogic;
  signal spi_csn : std_ulogic_vector(7 downto 0);
  signal spi_di, spi_do, spi_clk : std_ulogic;
  signal sdi_di, sdi_do, sdi_clk, sdi_csn : std_ulogic;
  signal msi, mei, mti : std_ulogic;

  -- slink --
  type slink_t is record
    data : std_ulogic_vector(31 downto 0); -- data
    addr : std_ulogic_vector(3 downto 0); -- source/destination ID
    valid : std_ulogic; -- source valid
    last : std_ulogic; -- last element of packet
    ready : std_ulogic; -- sink ready
  end record;
  signal slink_tx, slink_rx : slink_t;

  -- XBUS --
  signal xbus_core_req, xbus_ext_mem_a_req, xbus_ext_mem_b_req, xbus_mmio_req, xbus_trig_req : xbus_req_t;
  signal xbus_core_rsp, xbus_ext_mem_a_rsp, xbus_ext_mem_b_rsp, xbus_mmio_rsp, xbus_trig_rsp : xbus_rsp_t;
  signal xbus_fmem_data_req, xbus_fmem_tag_req : xbus_req_t;
  signal xbus_fmem_data_rsp, xbus_fmem_tag_rsp : xbus_rsp_t;

begin

  -- Clock & Reset Generators ---------------------------------------------------------------
  -- -------------------------------------------------------------------------------------------
  rst_gen <= '0', '1' after 30 * (f_period_c/2);
  clk_en <= '0', '1' after 60 * (f_period_c/2);
  clk_gen <= (not clk_gen) and clk_en after (f_period_c/2);

  -- The Core of the Problem ----------------------------------------------------------------
  -- -------------------------------------------------------------------------------------------
  neorv32_top_inst: neorv32_top
  generic map (
    -- General --
    CLOCK_FREQUENCY     => CLOCK_FREQUENCY,
    TRACE_PORT_EN       => true,
    DUAL_CORE_EN        => DUAL_CORE_EN,
    -- Boot Configuration --
    BOOT_MODE_SELECT => BOOT_MODE_SELECT,
    BOOT_ADDR_CUSTOM => BOOT_ADDR_CUSTOM,
    -- On-Chip Debugger (OCD) --
<<<<<<< HEAD
    OCD_EN => true,
    OCD_NUM_HW_TRIGGERS => 2,
    OCD_AUTHENTICATION => true,
=======
    OCD_EN              => true,
    OCD_NUM_HW_TRIGGERS => 3,
    OCD_AUTHENTICATION  => true,
>>>>>>> 46b57166
    -- RISC-V CPU Extensions --
    RISCV_ISA_C => RISCV_ISA_C,
    RISCV_ISA_E => RISCV_ISA_E,
    RISCV_ISA_M => RISCV_ISA_M,
    RISCV_ISA_U => RISCV_ISA_U,
    RISCV_ISA_Zaamo => RISCV_ISA_Zaamo,
    RISCV_ISA_Zalrsc => RISCV_ISA_Zalrsc,
    RISCV_ISA_Zcb => RISCV_ISA_Zcb,
    RISCV_ISA_Zcmp => RISCV_ISA_Zcmp,
    RISCV_ISA_Zba => RISCV_ISA_Zba,
    RISCV_ISA_Zbb => RISCV_ISA_Zbb,
    RISCV_ISA_Zbkb => RISCV_ISA_Zbkb,
    RISCV_ISA_Zbkc => RISCV_ISA_Zbkc,
    RISCV_ISA_Zbkx => RISCV_ISA_Zbkx,
    RISCV_ISA_Zbs => RISCV_ISA_Zbs,
    RISCV_ISA_Zfinx => RISCV_ISA_Zfinx,
    RISCV_ISA_Zicntr => RISCV_ISA_Zicntr,
    RISCV_ISA_Zicond => RISCV_ISA_Zicond,
    RISCV_ISA_Zihpm => RISCV_ISA_Zihpm,
    RISCV_ISA_Zknd => RISCV_ISA_Zknd,
    RISCV_ISA_Zkne => RISCV_ISA_Zkne,
    RISCV_ISA_Zknh => RISCV_ISA_Zknh,
    RISCV_ISA_Zksed => RISCV_ISA_Zksed,
    RISCV_ISA_Zksh => RISCV_ISA_Zksh,
    RISCV_ISA_Zmmul => RISCV_ISA_Zmmul,
    RISCV_ISA_Zxcfu => RISCV_ISA_Zxcfu,
    -- Extension Options --
    CPU_CONSTT_BR_EN => CPU_CONSTT_BR_EN,
    CPU_FAST_MUL_EN => CPU_FAST_MUL_EN,
    CPU_FAST_SHIFT_EN => CPU_FAST_SHIFT_EN,
    CPU_RF_HW_RST_EN => CPU_RF_HW_RST_EN,
    -- Physical Memory Protection (PMP) --
    PMP_NUM_REGIONS => 5,
    PMP_MIN_GRANULARITY => 4,
    PMP_TOR_MODE_EN => true,
    PMP_NAP_MODE_EN => true,
    -- Hardware Performance Monitors (HPM) --
    HPM_NUM_CNTS => 12,
    HPM_CNT_WIDTH => 40,
    -- Internal Instruction memory --
    IMEM_EN => IMEM_EN,
    IMEM_SIZE => IMEM_SIZE,
    IMEM_OUTREG_EN => true,
    -- Internal Data memory --
    DMEM_EN => DMEM_EN,
    DMEM_SIZE => DMEM_SIZE,
    DMEM_OUTREG_EN => true,
    -- CPU Caches --
    ICACHE_EN => ICACHE_EN,
    ICACHE_NUM_BLOCKS => ICACHE_NUM_BLOCKS,
    DCACHE_EN => DCACHE_EN,
    DCACHE_NUM_BLOCKS => DCACHE_NUM_BLOCKS,
    CACHE_BLOCK_SIZE => CACHE_BLOCK_SIZE,
    CACHE_BURSTS_EN => CACHE_BURSTS_EN,
    -- External bus interface --
    XBUS_EN             => true,
    XBUS_TIMEOUT        => 2048,
    XBUS_REGSTAGE_EN    => true,
    -- Processor peripherals --
    IO_GPIO_NUM => 32,
    IO_CLINT_EN => true,
    IO_UART0_EN => true,
    IO_UART0_RX_FIFO => 32,
    IO_UART0_TX_FIFO => 32,
    IO_UART1_EN => true,
    IO_UART1_RX_FIFO => 1,
    IO_UART1_TX_FIFO => 1,
    IO_SPI_EN => true,
    IO_SPI_FIFO => 4,
    IO_SDI_EN => true,
    IO_SDI_FIFO => 4,
    IO_TWI_EN => true,
    IO_TWI_FIFO => 4,
    IO_TWD_EN => true,
    IO_TWD_RX_FIFO => 4,
    IO_TWD_TX_FIFO => 4,
    IO_PWM_NUM_CH => 8,
    IO_WDT_EN => true,
    IO_TRNG_EN => true,
    IO_TRNG_FIFO => 4,
    IO_CFS_EN => true,
    IO_NEOLED_EN => true,
    IO_NEOLED_TX_FIFO => 8,
    IO_GPTMR_EN => true,
    IO_ONEWIRE_EN => true,
    IO_ONEWIRE_FIFO => 8,
    IO_DMA_EN => true,
    IO_DMA_DSC_FIFO => 8,
    IO_SLINK_EN => true,
    IO_SLINK_RX_FIFO => 4,
    IO_SLINK_TX_FIFO => 1,
    IO_TRACER_EN => true,
    IO_TRACER_BUFFER => 32,
    IO_TRACER_SIMLOG_EN => TRACE_LOG_EN
  )
  port map(
    -- Global control --
    clk_i          => clk_gen,
    rstn_i         => rst_gen,
    rstn_ocd_o     => open,
    rstn_wdt_o     => open,
    -- Execution trace --
    trace_cpu0_o   => open,
    trace_cpu1_o   => open,
    -- JTAG on-chip debugger interface --
    jtag_tck_i => '0',
    jtag_tdi_i => '0',
    jtag_tdo_o => open,
    jtag_tms_i => '0',
    -- External bus interface --
    xbus_adr_o => xbus_core_req.addr,
    xbus_dat_o => xbus_core_req.data,
    xbus_cti_o => xbus_core_req.cti,
    xbus_tag_o => xbus_core_req.tag,
    xbus_we_o => xbus_core_req.we,
    xbus_sel_o => xbus_core_req.sel,
    xbus_stb_o => xbus_core_req.stb,
    xbus_cyc_o => xbus_core_req.cyc,
    xbus_dat_i => xbus_core_rsp.data,
    xbus_ack_i => xbus_core_rsp.ack,
    xbus_err_i => xbus_core_rsp.err,
    -- Stream Link Interface --
    slink_rx_dat_i => slink_rx.data,
    slink_rx_src_i => slink_rx.addr,
    slink_rx_val_i => slink_rx.valid,
    slink_rx_lst_i => slink_rx.last,
    slink_rx_rdy_o => slink_rx.ready,
    slink_tx_dat_o => slink_tx.data,
    slink_tx_dst_o => slink_tx.addr,
    slink_tx_val_o => slink_tx.valid,
    slink_tx_lst_o => slink_tx.last,
    slink_tx_rdy_i => slink_tx.ready,
    -- GPIO --
    gpio_o => gpio,
    gpio_i => gpio,
    -- primary UART0 --
    uart0_txd_o => uart0_txd,
    uart0_rxd_i => uart1_txd,
    uart0_rtsn_o => uart0_ctsn,
    uart0_ctsn_i => uart1_ctsn,
    -- secondary UART1 --
    uart1_txd_o => uart1_txd,
    uart1_rxd_i => uart0_txd,
    uart1_rtsn_o => uart1_ctsn,
    uart1_ctsn_i => uart0_ctsn,
    -- SPI --
    spi_clk_o => spi_clk,
    spi_dat_o => spi_do,
    spi_dat_i => spi_di,
    spi_csn_o => spi_csn,
    -- SDI --
    sdi_clk_i => sdi_clk,
    sdi_dat_o => sdi_do,
    sdi_dat_i => sdi_di,
    sdi_csn_i => sdi_csn,
    -- TWI --
    twi_sda_i => twi_sda_i,
    twi_sda_o => twi_sda_o,
    twi_scl_i => twi_scl_i,
    twi_scl_o => twi_scl_o,
    -- TWD --
    twd_sda_i => twd_sda_i,
    twd_sda_o => twd_sda_o,
    twd_scl_i => twd_scl_i,
    twd_scl_o => twd_scl_o,
    -- 1-Wire Interface --
    onewire_i => onewire_i,
    onewire_o => onewire_o,
    -- PWM --
    pwm_o => open,
    -- Custom Functions Subsystem IO --
    cfs_in_i => (others => '0'),
    cfs_out_o => open,
    -- NeoPixel-compatible smart LED interface --
    neoled_o => open,
    -- Machine timer system time --
    mtime_time_o => open,
    -- CPU Interrupts --
    mtime_irq_i => mti,
    msw_irq_i => msi,
    mext_irq_i => mei
  );

  -- Two-Wire Bus - Tri-State Drivers (modules can only actively pull the signals low) ------
  -- -------------------------------------------------------------------------------------------
  i2c_sda <= '0' when (twi_sda_o = '0') else
             'Z';
  i2c_scl <= '0' when (twi_scl_o = '0') else
             'Z';
  twi_sda_i <= std_ulogic(i2c_sda); -- sense input
  twi_scl_i <= std_ulogic(i2c_scl); -- sense input

  i2c_sda <= '0' when (twd_sda_o = '0') else
             'Z';
  i2c_scl <= '0' when (twd_scl_o = '0') else
             'Z';
  twd_sda_i <= std_ulogic(i2c_sda); -- sense input
  twd_scl_i <= std_ulogic(i2c_scl); -- sense input

  -- I2C bus termination with weak pull-ups --
  i2c_scl <= 'H';
  i2c_sda <= 'H';

  -- One-Wire Bus - Tri-State Driver (module can only actively pull the signals low) --------
  -- -------------------------------------------------------------------------------------------
  onewire <= '0' when (onewire_o = '0') else
             'Z';
  onewire_i <= std_ulogic(onewire); -- sense input

  -- 1-Wire bus termination with weak pull-up --
  onewire <= 'H';

  -- SPI/SDI Loop-Back ----------------------------------------------------------------------
  -- -------------------------------------------------------------------------------------------
  sdi_clk <= spi_clk;
  sdi_csn <= spi_csn(7);
  sdi_di <= spi_do;
  spi_di <= sdi_do when (spi_csn(7) = '0') else
            spi_do;

  -- Stream-Link FIFO Buffer ----------------------------------------------------------------
  -- -------------------------------------------------------------------------------------------
  slink_buffer : entity neorv32.neorv32_prim_fifo
    generic map(
      AWIDTH => 0,
      DWIDTH => 32 + 4 + 1,
      OUTGATE => true
    )
    port map(
      -- global control --
      clk_i => clk_gen,
      rstn_i => rst_gen,
      clear_i => '0',
      -- write port --
      wdata_i(31 downto 0) => slink_tx.data,
      wdata_i(35 downto 32) => slink_tx.addr,
      wdata_i(36) => slink_tx.last,
      we_i => slink_tx.valid,
      free_o => slink_tx.ready,
      -- read port --
      re_i => slink_rx.ready,
      rdata_o(31 downto 0) => slink_rx.data,
      rdata_o(35 downto 32) => slink_rx.addr,
      rdata_o(36) => slink_rx.last,
      avail_o => slink_rx.valid
    );

  -- UART Simulation Receivers --------------------------------------------------------------
  -- -------------------------------------------------------------------------------------------
  sim_rx_uart0 : entity work.sim_uart_rx
    generic map(
      NAME => "tb.uart0_rx",
      FCLK => real(CLOCK_FREQUENCY),
      BAUD => real(19200)
    )
    port map(
      clk => clk_gen,
      rxd => uart0_txd
    );

  sim_rx_uart1 : entity work.sim_uart_rx
    generic map(
      NAME => "tb.uart1_rx",
      FCLK => real(CLOCK_FREQUENCY),
      BAUD => real(19200)
    )
    port map(
      clk => clk_gen,
      rxd => uart1_txd
    );

  -- XBUS / Wishbone Interconnect -----------------------------------------------------------
  -- -------------------------------------------------------------------------------------------
  xbus_interconnect: entity work.xbus_gateway
  generic map (
    -- device address size in bytes and base address --
    DEV_0_EN => EXT_MEM_A_EN, DEV_0_SIZE => EXT_MEM_A_SIZE, DEV_0_BASE => EXT_MEM_A_BASE,
    DEV_1_EN => EXT_MEM_B_EN, DEV_1_SIZE => EXT_MEM_B_SIZE, DEV_1_BASE => EXT_MEM_B_BASE,
    DEV_2_EN => true,         DEV_2_SIZE =>              8, DEV_2_BASE => x"F0000000",
    DEV_3_EN => true,         DEV_3_SIZE =>              4, DEV_3_BASE => x"FF000000",
    DEV_4_EN => true,         DEV_4_SIZE =>             16, DEV_4_BASE => x"B0000000",
    DEV_5_EN => true,         DEV_5_SIZE =>             16, DEV_5_BASE => x"FF100000",
    DEV_6_EN => false,        DEV_6_SIZE =>              0, DEV_6_BASE => (others => '0'), -- unused
    DEV_7_EN => false,        DEV_7_SIZE =>              0, DEV_7_BASE => (others => '0')  -- unused
  )
  port map (
    -- host port --
    host_req_i  => xbus_core_req,
    host_rsp_o  => xbus_core_rsp,
    -- device ports --
    dev_0_req_o => xbus_ext_mem_a_req, dev_0_rsp_i => xbus_ext_mem_a_rsp,
    dev_1_req_o => xbus_ext_mem_b_req, dev_1_rsp_i => xbus_ext_mem_b_rsp,
    dev_2_req_o => xbus_mmio_req,      dev_2_rsp_i => xbus_mmio_rsp,
    dev_3_req_o => xbus_trig_req,      dev_3_rsp_i => xbus_trig_rsp,
    dev_4_req_o => xbus_fmem_data_req, dev_4_rsp_i => xbus_fmem_data_rsp,
    dev_5_req_o => xbus_fmem_tag_req,  dev_5_rsp_i => xbus_fmem_tag_rsp,
    dev_6_req_o => open,               dev_6_rsp_i => xbus_rsp_terminate_c, -- unused
    dev_7_req_o => open,               dev_7_rsp_i => xbus_rsp_terminate_c  -- unused
  );


  -- XBUS: External Memory A (cached) -------------------------------------------------------
  -- -------------------------------------------------------------------------------------------
  xbus_external_memory_a_enable :
  if EXT_MEM_A_EN generate
    xbus_external_memory_a : entity work.xbus_memory
      generic map(
        MEM_SIZE => EXT_MEM_A_SIZE,
        MEM_LATE => EXT_MEM_A_LATE,
        MEM_FILE => EXT_MEM_A_FILE
      )
      port map(
        clk_i => clk_gen,
        rstn_i => rst_gen,
        xbus_req_i => xbus_ext_mem_a_req,
        xbus_rsp_o => xbus_ext_mem_a_rsp
      );
  end generate;

  xbus_external_memory_a_disable :
  if not EXT_MEM_A_EN generate
    xbus_ext_mem_a_rsp <= xbus_rsp_terminate_c;
  end generate;


  -- XBUS: External Memory B (cached) -------------------------------------------------------
  -- -------------------------------------------------------------------------------------------
  xbus_external_memory_b_enable :
  if EXT_MEM_B_EN generate
    xbus_external_memory_b : entity work.xbus_memory
      generic map(
        MEM_SIZE => EXT_MEM_B_SIZE,
        MEM_LATE => EXT_MEM_B_LATE,
        MEM_FILE => EXT_MEM_B_FILE
      )
      port map(
        clk_i => clk_gen,
        rstn_i => rst_gen,
        xbus_req_i => xbus_ext_mem_b_req,
        xbus_rsp_o => xbus_ext_mem_b_rsp
      );
  end generate;

  xbus_external_memory_b_disable :
  if not EXT_MEM_B_EN generate
    xbus_ext_mem_b_rsp <= xbus_rsp_terminate_c;
  end generate;


  -- XBUS: External Memory-Mapped IO (uncached) ---------------------------------------------
  -- -------------------------------------------------------------------------------------------
  xbus_mmio : entity work.xbus_memory
    generic map(
      MEM_SIZE => 8,
      MEM_LATE => 16,
      MEM_FILE => "" -- no initialization
    )
    port map(
      clk_i => clk_gen,
      rstn_i => rst_gen,
      xbus_req_i => xbus_mmio_req,
      xbus_rsp_o => xbus_mmio_rsp
    );


  -- XBUS: External IRQ Trigger -------------------------------------------------------------
  -- -------------------------------------------------------------------------------------------
  xbus_irq_trigger : process (rst_gen, clk_gen)
  begin
    if (rst_gen = '0') then
      msi <= '0';
      mti <= '0';
      mei <= '0';
    elsif rising_edge(clk_gen) then
      -- bus response defaults --
      xbus_trig_rsp.data <= (others => '0');
      xbus_trig_rsp.ack <= '0';
      xbus_trig_rsp.err <= '0';
      -- trigger RISC-V platform IRQs --
      if ((xbus_trig_req.cyc and xbus_trig_req.stb and xbus_trig_req.we and and_reduce_f(xbus_trig_req.sel)) = '1') then
        xbus_trig_rsp.ack <= '1';
        msi <= xbus_trig_req.data(03); -- machine software interrupt
        mti <= xbus_trig_req.data(07); -- machine timer interrupt
        mei <= xbus_trig_req.data(11); -- machine external interrupt
      end if;
    end if;
  end process xbus_irq_trigger;


  -- XBUS: Bus-Error-Test-Memory ------------------------------------------------------------
  -- -------------------------------------------------------------------------------------------
  xbus_fmem_inst: entity work.xbus_fmem
  generic map (
    MEM_SIZE => 16
  )
  port map (
    clk_i     => clk_gen,
    rstn_i    => rst_gen,
    tag_req_i => xbus_fmem_tag_req,
    tag_rsp_o => xbus_fmem_tag_rsp,
    mem_req_i => xbus_fmem_data_req,
    mem_rsp_o => xbus_fmem_data_rsp
  );


end neorv32_tb_rtl;<|MERGE_RESOLUTION|>--- conflicted
+++ resolved
@@ -133,15 +133,9 @@
     BOOT_MODE_SELECT => BOOT_MODE_SELECT,
     BOOT_ADDR_CUSTOM => BOOT_ADDR_CUSTOM,
     -- On-Chip Debugger (OCD) --
-<<<<<<< HEAD
-    OCD_EN => true,
-    OCD_NUM_HW_TRIGGERS => 2,
-    OCD_AUTHENTICATION => true,
-=======
     OCD_EN              => true,
     OCD_NUM_HW_TRIGGERS => 3,
     OCD_AUTHENTICATION  => true,
->>>>>>> 46b57166
     -- RISC-V CPU Extensions --
     RISCV_ISA_C => RISCV_ISA_C,
     RISCV_ISA_E => RISCV_ISA_E,
