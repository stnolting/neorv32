--- conflicted
+++ resolved
@@ -19,52 +19,6 @@
 entity neorv32_tb is
   generic (
     -- processor --
-<<<<<<< HEAD
-    CLOCK_FREQUENCY : natural := 100_000_000; -- clock frequency of clk_i in Hz
-    DUAL_CORE_EN : boolean := false; -- enable dual-core homogeneous SMP
-    BOOT_MODE_SELECT : natural range 0 to 2 := 2; -- boot from pre-initialized IMEM
-    BOOT_ADDR_CUSTOM : std_ulogic_vector(31 downto 0) := x"00000000"; -- custom CPU boot address (if boot_config = 1)
-    RISCV_ISA_C : boolean := true; -- implement compressed extension
-    RISCV_ISA_E : boolean := false; -- implement embedded RF extension
-    RISCV_ISA_M : boolean := true; -- implement mul/div extension
-    RISCV_ISA_U : boolean := true; -- implement user mode extension
-    RISCV_ISA_Zaamo : boolean := true; -- implement atomic read-modify-write operations extension
-    RISCV_ISA_Zalrsc : boolean := true; -- implement atomic reservation-set operations extension
-    RISCV_ISA_Zcb : boolean := true; -- implement additional code size reduction instructions
-    RISCV_ISA_Zcmp : boolean := true; -- implement additional code size reduction instructions
-    RISCV_ISA_Zba : boolean := true; -- implement shifted-add bit-manipulation extension
-    RISCV_ISA_Zbb : boolean := true; -- implement basic bit-manipulation extension
-    RISCV_ISA_Zbkb : boolean := true; -- implement bit-manipulation instructions for cryptography
-    RISCV_ISA_Zbkc : boolean := true; -- implement carry-less multiplication instructions
-    RISCV_ISA_Zbkx : boolean := true; -- implement cryptography crossbar permutation extension
-    RISCV_ISA_Zbs : boolean := true; -- implement single-bit bit-manipulation extension
-    RISCV_ISA_Zfinx : boolean := true; -- implement 32-bit floating-point extension
-    RISCV_ISA_Zicntr : boolean := true; -- implement base counters
-    RISCV_ISA_Zicond : boolean := true; -- implement integer conditional operations
-    RISCV_ISA_Zihpm : boolean := true; -- implement hardware performance monitors
-    RISCV_ISA_Zknd : boolean := true; -- implement cryptography NIST AES decryption extension
-    RISCV_ISA_Zkne : boolean := true; -- implement cryptography NIST AES encryption extension
-    RISCV_ISA_Zknh : boolean := true; -- implement cryptography NIST hash extension
-    RISCV_ISA_Zksed : boolean := true; -- implement ShangMi block cipher extension
-    RISCV_ISA_Zksh : boolean := true; -- implement ShangMi hash extension
-    RISCV_ISA_Zmmul : boolean := true; -- implement multiply-only M sub-extension
-    RISCV_ISA_Zxcfu : boolean := true; -- implement custom (instr.) functions unit
-    CPU_CONSTT_BR_EN : boolean := false; -- constant-time branches
-    CPU_FAST_MUL_EN : boolean := true; -- use DSPs for M extension's multiplier
-    CPU_FAST_SHIFT_EN : boolean := true; -- use barrel shifter for shift operations
-    CPU_RF_HW_RST_EN : boolean := false; -- implement full hardware reset for register file
-    IMEM_EN : boolean := true; -- implement processor-internal instruction memory
-    IMEM_SIZE : natural := 32 * 1024; -- size of processor-internal instruction memory in bytes (use a power of 2)
-    DMEM_EN : boolean := true; -- implement processor-internal data memory
-    DMEM_SIZE : natural := 8 * 1024; -- size of processor-internal data memory in bytes (use a power of 2)
-    ICACHE_EN : boolean := true; -- implement instruction cache
-    ICACHE_NUM_BLOCKS : natural range 1 to 4096 := 64; -- i-cache: number of blocks (min 1), has to be a power of 2
-    DCACHE_EN : boolean := true; -- implement data cache
-    DCACHE_NUM_BLOCKS : natural range 1 to 4096 := 32; -- d-cache: number of blocks (min 1), has to be a power of 2
-    CACHE_BLOCK_SIZE : natural range 8 to 1024 := 32; -- i-cache/d-cache: block size in bytes (min 8), has to be a power of 2
-    CACHE_BURSTS_EN : boolean := true; -- enable issuing of burst transfer for cache update
-    TRACE_LOG_EN : boolean := true; -- write full trace log to file
-=======
     CLOCK_FREQUENCY     : natural                        := 100_000_000; -- clock frequency of clk_i in Hz
     DUAL_CORE_EN        : boolean                        := true;        -- enable dual-core homogeneous SMP
     BOOT_MODE_SELECT    : natural range 0 to 2           := 2;           -- boot from pre-initialized IMEM
@@ -108,7 +62,6 @@
     CACHE_BLOCK_SIZE    : natural range 8 to 1024        := 32;          -- i-cache/d-cache: block size in bytes (min 8), has to be a power of 2
     CACHE_BURSTS_EN     : boolean                        := true;        -- enable issuing of burst transfer for cache update
     TRACE_LOG_EN        : boolean                        := true;        -- write full trace log to file
->>>>>>> ecda5849
     -- external memory A --
     EXT_MEM_A_EN : boolean := false; -- enable memory
     EXT_MEM_A_BASE : std_ulogic_vector(31 downto 0) := x"00000000"; -- base address, has to be word-aligned
@@ -172,13 +125,9 @@
   neorv32_top_inst : neorv32_top
   generic map(
     -- Clocking --
-<<<<<<< HEAD
-    CLOCK_FREQUENCY => CLOCK_FREQUENCY,
-=======
     CLOCK_FREQUENCY     => CLOCK_FREQUENCY,
     -- External Trace Port --
     TRACE_PORT_EN       => true,
->>>>>>> ecda5849
     -- Dual-Core Configuration --
     DUAL_CORE_EN => DUAL_CORE_EN,
     -- Boot Configuration --
@@ -243,14 +192,9 @@
     CACHE_BLOCK_SIZE => CACHE_BLOCK_SIZE,
     CACHE_BURSTS_EN => CACHE_BURSTS_EN,
     -- External bus interface --
-<<<<<<< HEAD
-    XBUS_EN => true,
-    XBUS_REGSTAGE_EN => true,
-=======
     XBUS_EN             => true,
     XBUS_TIMEOUT        => 2048,
     XBUS_REGSTAGE_EN    => true,
->>>>>>> ecda5849
     -- Processor peripherals --
     IO_GPIO_NUM => 32,
     IO_CLINT_EN => true,
@@ -290,12 +234,6 @@
   )
   port map(
     -- Global control --
-<<<<<<< HEAD
-    clk_i => clk_gen,
-    rstn_i => rst_gen,
-    rstn_ocd_o => open,
-    rstn_wdt_o => open,
-=======
     clk_i          => clk_gen,
     rstn_i         => rst_gen,
     rstn_ocd_o     => open,
@@ -303,7 +241,6 @@
     -- Execution trace --
     trace_cpu0_o   => open,
     trace_cpu1_o   => open,
->>>>>>> ecda5849
     -- JTAG on-chip debugger interface --
     jtag_tck_i => '0',
     jtag_tdi_i => '0',
@@ -473,26 +410,6 @@
 
   -- XBUS / Wishbone Interconnect -----------------------------------------------------------
   -- -------------------------------------------------------------------------------------------
-<<<<<<< HEAD
-  xbus_interconnect : entity work.xbus_gateway
-    generic map(
-      -- device address size in bytes and base address --
-      DEV_0_EN => EXT_MEM_A_EN, DEV_0_SIZE => EXT_MEM_A_SIZE, DEV_0_BASE => EXT_MEM_A_BASE,
-      DEV_1_EN => EXT_MEM_B_EN, DEV_1_SIZE => EXT_MEM_B_SIZE, DEV_1_BASE => EXT_MEM_B_BASE,
-      DEV_2_EN => true, DEV_2_SIZE => 8, DEV_2_BASE => x"A0000000",
-      DEV_3_EN => true, DEV_3_SIZE => 4, DEV_3_BASE => x"FF000000"
-    )
-    port map(
-      -- host port --
-      host_req_i => xbus_core_req,
-      host_rsp_o => xbus_core_rsp,
-      -- device ports --
-      dev_0_req_o => xbus_ext_mem_a_req, dev_0_rsp_i => xbus_ext_mem_a_rsp,
-      dev_1_req_o => xbus_ext_mem_b_req, dev_1_rsp_i => xbus_ext_mem_b_rsp,
-      dev_2_req_o => xbus_mmio_req, dev_2_rsp_i => xbus_mmio_rsp,
-      dev_3_req_o => xbus_trig_req, dev_3_rsp_i => xbus_trig_rsp
-    );
-=======
   xbus_interconnect: entity work.xbus_gateway
   generic map (
     -- device address size in bytes and base address --
@@ -520,7 +437,6 @@
     dev_7_req_o => open,               dev_7_rsp_i => xbus_rsp_terminate_c  -- unused
   );
 
->>>>>>> ecda5849
 
   -- XBUS: External Memory A (cached) -------------------------------------------------------
   -- -------------------------------------------------------------------------------------------
@@ -545,12 +461,8 @@
     xbus_ext_mem_a_rsp <= xbus_rsp_terminate_c;
   end generate;
 
-<<<<<<< HEAD
-  -- XBUS: External Memory B ----------------------------------------------------------------
-=======
 
   -- XBUS: External Memory B (cached) -------------------------------------------------------
->>>>>>> ecda5849
   -- -------------------------------------------------------------------------------------------
   xbus_external_memory_b_enable :
   if EXT_MEM_B_EN generate
@@ -573,12 +485,8 @@
     xbus_ext_mem_b_rsp <= xbus_rsp_terminate_c;
   end generate;
 
-<<<<<<< HEAD
-  -- XBUS: External Memory-Mapped IO (cached) -----------------------------------------------
-=======
 
   -- XBUS: External Memory-Mapped IO (uncached) ---------------------------------------------
->>>>>>> ecda5849
   -- -------------------------------------------------------------------------------------------
   xbus_mmio : entity work.xbus_memory
     generic map(
@@ -639,8 +547,6 @@
     end if;
   end process xbus_irq_trigger;
 
-<<<<<<< HEAD
-=======
 
   -- XBUS: Bus-Error-Test-Memory ------------------------------------------------------------
   -- -------------------------------------------------------------------------------------------
@@ -658,5 +564,4 @@
   );
 
 
->>>>>>> ecda5849
 end neorv32_tb_rtl;